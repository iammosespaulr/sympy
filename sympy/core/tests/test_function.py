from sympy import (Lambda, Symbol, Function, Derivative, Subs, sqrt,
        log, exp, Rational, Float, sin, cos, acos, diff, I, re, im,
        E, expand, pi, O, Sum, S, polygamma, loggamma, expint,
        Tuple, Dummy, Eq, Expr, symbols, nfloat, Piecewise, Indexed,
        Matrix, Basic, Dict)
from sympy.utilities.pytest import XFAIL, raises
from sympy.core.basic import _aresame
from sympy.core.function import PoleError, _mexpand, arity
from sympy.core.sympify import sympify
from sympy.sets.sets import FiniteSet
from sympy.solvers.solveset import solveset
from sympy.utilities.iterables import subsets, variations
from sympy.core.cache import clear_cache
from sympy.core.compatibility import range
from sympy.tensor.array import NDimArray

from sympy.abc import t, w, x, y, z
f, g, h = symbols('f g h', cls=Function)
_xi_1, _xi_2, _xi_3 = [Dummy() for i in range(3)]

def test_f_expand_complex():
    x = Symbol('x', real=True)

    assert f(x).expand(complex=True) == I*im(f(x)) + re(f(x))
    assert exp(x).expand(complex=True) == exp(x)
    assert exp(I*x).expand(complex=True) == cos(x) + I*sin(x)
    assert exp(z).expand(complex=True) == cos(im(z))*exp(re(z)) + \
        I*sin(im(z))*exp(re(z))


def test_bug1():
    e = sqrt(-log(w))
    assert e.subs(log(w), -x) == sqrt(x)

    e = sqrt(-5*log(w))
    assert e.subs(log(w), -x) == sqrt(5*x)


def test_general_function():
    nu = Function('nu')

    e = nu(x)
    edx = e.diff(x)
    edy = e.diff(y)
    edxdx = e.diff(x).diff(x)
    edxdy = e.diff(x).diff(y)
    assert e == nu(x)
    assert edx != nu(x)
    assert edx == diff(nu(x), x)
    assert edy == 0
    assert edxdx == diff(diff(nu(x), x), x)
    assert edxdy == 0

def test_general_function_nullary():
    nu = Function('nu')

    e = nu()
    edx = e.diff(x)
    edxdx = e.diff(x).diff(x)
    assert e == nu()
    assert edx != nu()
    assert edx == 0
    assert edxdx == 0


def test_derivative_subs_bug():
    e = diff(g(x), x)
    assert e.subs(g(x), f(x)) != e
    assert e.subs(g(x), f(x)) == Derivative(f(x), x)
    assert e.subs(g(x), -f(x)) == Derivative(-f(x), x)

    assert e.subs(x, y) == Derivative(g(y), y)


def test_derivative_subs_self_bug():
    d = diff(f(x), x)

    assert d.subs(d, y) == y


def test_derivative_linearity():
    assert diff(-f(x), x) == -diff(f(x), x)
    assert diff(8*f(x), x) == 8*diff(f(x), x)
    assert diff(8*f(x), x) != 7*diff(f(x), x)
    assert diff(8*f(x)*x, x) == 8*f(x) + 8*x*diff(f(x), x)
    assert diff(8*f(x)*y*x, x).expand() == 8*y*f(x) + 8*y*x*diff(f(x), x)


def test_derivative_evaluate():
    assert Derivative(sin(x), x) != diff(sin(x), x)
    assert Derivative(sin(x), x).doit() == diff(sin(x), x)

    assert Derivative(Derivative(f(x), x), x) == diff(f(x), x, x)
    assert Derivative(sin(x), x, 0) == sin(x)
    assert Derivative(sin(x), (x, y), (x, -y)) == sin(x)


def test_diff_symbols():
    assert diff(f(x, y, z), x, y, z) == Derivative(f(x, y, z), x, y, z)
    assert diff(f(x, y, z), x, x, x) == Derivative(f(x, y, z), x, x, x) == Derivative(f(x, y, z), (x, 3))
    assert diff(f(x, y, z), x, 3) == Derivative(f(x, y, z), x, 3)

    # issue 5028
    assert [diff(-z + x/y, sym) for sym in (z, x, y)] == [-1, 1/y, -x/y**2]
    assert diff(f(x, y, z), x, y, z, 2) == Derivative(f(x, y, z), x, y, z, z)
    assert diff(f(x, y, z), x, y, z, 2, evaluate=False) == \
        Derivative(f(x, y, z), x, y, z, z)
    assert Derivative(f(x, y, z), x, y, z)._eval_derivative(z) == \
        Derivative(f(x, y, z), x, y, z, z)
    assert Derivative(Derivative(f(x, y, z), x), y)._eval_derivative(z) == \
        Derivative(f(x, y, z), x, y, z)

    raises(TypeError, lambda: cos(x).diff((x, y)).variables)
    assert cos(x).diff((x, y))._wrt_variables == [x]


def test_Function():
    class myfunc(Function):
        @classmethod
        def eval(cls):  # zero args
            return

    assert myfunc.nargs == FiniteSet(0)
    assert myfunc().nargs == FiniteSet(0)
    raises(TypeError, lambda: myfunc(x).nargs)

    class myfunc(Function):
        @classmethod
        def eval(cls, x):  # one arg
            return

    assert myfunc.nargs == FiniteSet(1)
    assert myfunc(x).nargs == FiniteSet(1)
    raises(TypeError, lambda: myfunc(x, y).nargs)

    class myfunc(Function):
        @classmethod
        def eval(cls, *x):  # star args
            return

    assert myfunc.nargs == S.Naturals0
    assert myfunc(x).nargs == S.Naturals0


def test_nargs():
    f = Function('f')
    assert f.nargs == S.Naturals0
    assert f(1).nargs == S.Naturals0
    assert Function('f', nargs=2)(1, 2).nargs == FiniteSet(2)
    assert sin.nargs == FiniteSet(1)
    assert sin(2).nargs == FiniteSet(1)
    assert log.nargs == FiniteSet(1, 2)
    assert log(2).nargs == FiniteSet(1, 2)
    assert Function('f', nargs=2).nargs == FiniteSet(2)
    assert Function('f', nargs=0).nargs == FiniteSet(0)
    assert Function('f', nargs=(0, 1)).nargs == FiniteSet(0, 1)
    assert Function('f', nargs=None).nargs == S.Naturals0
    raises(ValueError, lambda: Function('f', nargs=()))


def test_arity():
    f = lambda x, y: 1
    assert arity(f) == 2
    def f(x, y, z=None):
        pass
    assert arity(f) == (2, 3)
    assert arity(lambda *x: x) is None
    assert arity(log) == (1, 2)


def test_Lambda():
    e = Lambda(x, x**2)
    assert e(4) == 16
    assert e(x) == x**2
    assert e(y) == y**2

    assert Lambda((), 42)() == 42
    assert Lambda((), 42) == Lambda((), 42)
    assert Lambda((), 42) != Lambda((), 43)
    assert Lambda((), f(x))() == f(x)
    assert Lambda((), 42).nargs == FiniteSet(0)

    assert Lambda(x, x**2) == Lambda(x, x**2)
    assert Lambda(x, x**2) == Lambda(y, y**2)
    assert Lambda(x, x**2) != Lambda(y, y**2 + 1)
    assert Lambda((x, y), x**y) == Lambda((y, x), y**x)
    assert Lambda((x, y), x**y) != Lambda((x, y), y**x)

    assert Lambda((x, y), x**y)(x, y) == x**y
    assert Lambda((x, y), x**y)(3, 3) == 3**3
    assert Lambda((x, y), x**y)(x, 3) == x**3
    assert Lambda((x, y), x**y)(3, y) == 3**y
    assert Lambda(x, f(x))(x) == f(x)
    assert Lambda(x, x**2)(e(x)) == x**4
    assert e(e(x)) == x**4

    x1, x2 = (Indexed('x', i) for i in (1, 2))
    assert Lambda((x1, x2), x1 + x2)(x, y) == x + y

    assert Lambda((x, y), x + y).nargs == FiniteSet(2)

    p = x, y, z, t
    assert Lambda(p, t*(x + y + z))(*p) == t * (x + y + z)

    assert Lambda(x, 2*x) + Lambda(y, 2*y) == 2*Lambda(x, 2*x)
    assert Lambda(x, 2*x) not in [ Lambda(x, x) ]
    raises(TypeError, lambda: Lambda(1, x))
    assert Lambda(x, 1)(1) is S.One


def test_IdentityFunction():
    assert Lambda(x, x) is Lambda(y, y) is S.IdentityFunction
    assert Lambda(x, 2*x) is not S.IdentityFunction
    assert Lambda((x, y), x) is not S.IdentityFunction


def test_Lambda_symbols():
    assert Lambda(x, 2*x).free_symbols == set()
    assert Lambda(x, x*y).free_symbols == {y}
    assert Lambda((), 42).free_symbols == set()
    assert Lambda((), x*y).free_symbols == {x,y}


def test_functionclas_symbols():
    assert f.free_symbols == set()


def test_Lambda_arguments():
    raises(TypeError, lambda: Lambda(x, 2*x)(x, y))
    raises(TypeError, lambda: Lambda((x, y), x + y)(x))
    raises(TypeError, lambda: Lambda((), 42)(x))


def test_Lambda_equality():
    assert Lambda(x, 2*x) == Lambda(y, 2*y)
    # although variables are casts as Dummies, the expressions
    # should still compare equal
    assert Lambda((x, y), 2*x) == Lambda((x, y), 2*x)
    assert Lambda(x, 2*x) != Lambda((x, y), 2*x)
    assert Lambda(x, 2*x) != 2*x


def test_Subs():
    assert Subs(1, (), ()) is S.One
    # check null subs influence on hashing
    assert Subs(x, y, z) != Subs(x, y, 1)
    # neutral subs works
    assert Subs(x, x, 1).subs(x, y).has(y)
    # self mapping var/point
    assert Subs(Derivative(f(x), (x, 2)), x, x).doit() == f(x).diff(x, x)
    assert Subs(x, x, 0).has(x)  # it's a structural answer
    assert not Subs(x, x, 0).free_symbols
    assert Subs(Subs(x + y, x, 2), y, 1) == Subs(x + y, (x, y), (2, 1))
    assert Subs(x, (x,), (0,)) == Subs(x, x, 0)
    assert Subs(x, x, 0) == Subs(y, y, 0)
    assert Subs(x, x, 0).subs(x, 1) == Subs(x, x, 0)
    assert Subs(y, x, 0).subs(y, 1) == Subs(1, x, 0)
    assert Subs(f(x), x, 0).doit() == f(0)
    assert Subs(f(x**2), x**2, 0).doit() == f(0)
    assert Subs(f(x, y, z), (x, y, z), (0, 1, 1)) != \
        Subs(f(x, y, z), (x, y, z), (0, 0, 1))
    assert Subs(x, y, 2).subs(x, y).doit() == 2
    assert Subs(f(x, y), (x, y, z), (0, 1, 1)) != \
        Subs(f(x, y) + z, (x, y, z), (0, 1, 0))
    assert Subs(f(x, y), (x, y), (0, 1)).doit() == f(0, 1)
    assert Subs(Subs(f(x, y), x, 0), y, 1).doit() == f(0, 1)
    raises(ValueError, lambda: Subs(f(x, y), (x, y), (0, 0, 1)))
    raises(ValueError, lambda: Subs(f(x, y), (x, x, y), (0, 0, 1)))

    assert len(Subs(f(x, y), (x, y), (0, 1)).variables) == 2
    assert Subs(f(x, y), (x, y), (0, 1)).point == Tuple(0, 1)

    assert Subs(f(x), x, 0) == Subs(f(y), y, 0)
    assert Subs(f(x, y), (x, y), (0, 1)) == Subs(f(x, y), (y, x), (1, 0))
    assert Subs(f(x)*y, (x, y), (0, 1)) == Subs(f(y)*x, (y, x), (0, 1))
    assert Subs(f(x)*y, (x, y), (1, 1)) == Subs(f(y)*x, (x, y), (1, 1))

    assert Subs(f(x), x, 0).subs(x, 1).doit() == f(0)
    assert Subs(f(x), x, y).subs(y, 0) == Subs(f(x), x, 0)
    assert Subs(y*f(x), x, y).subs(y, 2) == Subs(2*f(x), x, 2)
    assert (2 * Subs(f(x), x, 0)).subs(Subs(f(x), x, 0), y) == 2*y

    assert Subs(f(x), x, 0).free_symbols == set([])
    assert Subs(f(x, y), x, z).free_symbols == {y, z}

    assert Subs(f(x).diff(x), x, 0).doit(), Subs(f(x).diff(x), x, 0)
    assert Subs(1 + f(x).diff(x), x, 0).doit(), 1 + Subs(f(x).diff(x), x, 0)
    assert Subs(y*f(x, y).diff(x), (x, y), (0, 2)).doit() == \
        2*Subs(Derivative(f(x, 2), x), x, 0)
    assert Subs(y**2*f(x), x, 0).diff(y) == 2*y*f(0)

    e = Subs(y**2*f(x), x, y)
    assert e.diff(y) == e.doit().diff(y) == y**2*Derivative(f(y), y) + 2*y*f(y)

    assert Subs(f(x), x, 0) + Subs(f(x), x, 0) == 2*Subs(f(x), x, 0)
    e1 = Subs(z*f(x), x, 1)
    e2 = Subs(z*f(y), y, 1)
    assert e1 + e2 == 2*e1
    assert e1.__hash__() == e2.__hash__()
    assert Subs(z*f(x + 1), x, 1) not in [ e1, e2 ]
    assert Derivative(f(x), x).subs(x, g(x)) == Derivative(f(g(x)), g(x))
    assert Derivative(f(x), x).subs(x, x + y) == Subs(Derivative(f(x), x),
        x, x + y)
    assert Subs(f(x)*cos(y) + z, (x, y), (0, pi/3)).n(2) == \
        Subs(f(x)*cos(y) + z, (x, y), (0, pi/3)).evalf(2) == \
        z + Rational('1/2').n(2)*f(0)

    assert f(x).diff(x).subs(x, 0).subs(x, y) == f(x).diff(x).subs(x, 0)
    assert (x*f(x).diff(x).subs(x, 0)).subs(x, y) == y*f(x).diff(x).subs(x, 0)
    assert Subs(Derivative(g(x)**2, g(x), x), g(x), exp(x)
        ).doit() == 2*exp(x)
    assert Subs(Derivative(g(x)**2, g(x), x), g(x), exp(x)
        ).doit(deep=False) == 2*Derivative(exp(x), x)
    assert Derivative(f(x, g(x)), x).doit() == Derivative(
        f(x, g(x)), g(x))*Derivative(g(x), x) + Subs(Derivative(
        f(y, g(x)), y), y, x)

def test_doitdoit():
    done = Derivative(f(x, g(x)), x, g(x)).doit()
    assert done == done.doit()


@XFAIL
def test_Subs2():
    # this reflects a limitation of subs(), probably won't fix
    assert Subs(f(x), x**2, x).doit() == f(sqrt(x))


def test_expand_function():
    assert expand(x + y) == x + y
    assert expand(x + y, complex=True) == I*im(x) + I*im(y) + re(x) + re(y)
    assert expand((x + y)**11, modulus=11) == x**11 + y**11


def test_function_comparable():
    assert sin(x).is_comparable is False
    assert cos(x).is_comparable is False

    assert sin(Float('0.1')).is_comparable is True
    assert cos(Float('0.1')).is_comparable is True

    assert sin(E).is_comparable is True
    assert cos(E).is_comparable is True

    assert sin(Rational(1, 3)).is_comparable is True
    assert cos(Rational(1, 3)).is_comparable is True


@XFAIL
def test_function_comparable_infinities():
    assert sin(oo).is_comparable is False
    assert sin(-oo).is_comparable is False
    assert sin(zoo).is_comparable is False
    assert sin(nan).is_comparable is False


def test_deriv1():
    # These all requre derivatives evaluated at a point (issue 4719) to work.
    # See issue 4624
    assert f(2*x).diff(x) == 2*Subs(Derivative(f(x), x), x, 2*x)
    assert (f(x)**3).diff(x) == 3*f(x)**2*f(x).diff(x)
    assert (f(2*x)**3).diff(x) == 6*f(2*x)**2*Subs(
        Derivative(f(x), x), x, 2*x)

    assert f(2 + x).diff(x) == Subs(Derivative(f(x), x), x, x + 2)
    assert f(2 + 3*x).diff(x) == 3*Subs(
        Derivative(f(x), x), x, 3*x + 2)
    assert f(3*sin(x)).diff(x) == 3*cos(x)*Subs(
        Derivative(f(x), x), x, 3*sin(x))

    # See issue 8510
    assert f(x, x + z).diff(x) == (
        Subs(Derivative(f(y, x + z), y), y, x) +
        Subs(Derivative(f(x, y), y), y, x + z))
    assert f(x, x**2).diff(x) == (
        2*x*Subs(Derivative(f(x, y), y), y, x**2) +
        Subs(Derivative(f(y, x**2), y), y, x))
    # but Subs is not always necessary
    assert f(x, g(y)).diff(g(y)) == Derivative(f(x, g(y)), g(y))


def test_deriv2():
    assert (x**3).diff(x) == 3*x**2
    assert (x**3).diff(x, evaluate=False) != 3*x**2
    assert (x**3).diff(x, evaluate=False) == Derivative(x**3, x)

    assert diff(x**3, x) == 3*x**2
    assert diff(x**3, x, evaluate=False) != 3*x**2
    assert diff(x**3, x, evaluate=False) == Derivative(x**3, x)


def test_func_deriv():
    assert f(x).diff(x) == Derivative(f(x), x)
    # issue 4534
    assert f(x, y).diff(x, y) - f(x, y).diff(y, x) == 0
    assert Derivative(f(x, y), x, y).args[1:] == ((x, 1), (y, 1))
    assert Derivative(f(x, y), y, x).args[1:] == ((y, 1), (x, 1))
    assert (Derivative(f(x, y), x, y) - Derivative(f(x, y), y, x)).doit() == 0


def test_suppressed_evaluation():
    a = sin(0, evaluate=False)
    assert a != 0
    assert a.func is sin
    assert a.args == (0,)


def test_function_evalf():
    def eq(a, b, eps):
        return abs(a - b) < eps
    assert eq(sin(1).evalf(15), Float("0.841470984807897"), 1e-13)
    assert eq(
        sin(2).evalf(25), Float("0.9092974268256816953960199", 25), 1e-23)
    assert eq(sin(1 + I).evalf(
        15), Float("1.29845758141598") + Float("0.634963914784736")*I, 1e-13)
    assert eq(exp(1 + I).evalf(15), Float(
        "1.46869393991588") + Float("2.28735528717884239")*I, 1e-13)
    assert eq(exp(-0.5 + 1.5*I).evalf(15), Float(
        "0.0429042815937374") + Float("0.605011292285002")*I, 1e-13)
    assert eq(log(pi + sqrt(2)*I).evalf(
        15), Float("1.23699044022052") + Float("0.422985442737893")*I, 1e-13)
    assert eq(cos(100).evalf(15), Float("0.86231887228768"), 1e-13)


def test_extensibility_eval():
    class MyFunc(Function):
        @classmethod
        def eval(cls, *args):
            return (0, 0, 0)
    assert MyFunc(0) == (0, 0, 0)


def test_function_non_commutative():
    x = Symbol('x', commutative=False)
    assert f(x).is_commutative is False
    assert sin(x).is_commutative is False
    assert exp(x).is_commutative is False
    assert log(x).is_commutative is False
    assert f(x).is_complex is False
    assert sin(x).is_complex is False
    assert exp(x).is_complex is False
    assert log(x).is_complex is False


def test_function_complex():
    x = Symbol('x', complex=True)
    assert f(x).is_commutative is True
    assert sin(x).is_commutative is True
    assert exp(x).is_commutative is True
    assert log(x).is_commutative is True
    assert f(x).is_complex is True
    assert sin(x).is_complex is True
    assert exp(x).is_complex is True
    assert log(x).is_complex is True


def test_function__eval_nseries():
    n = Symbol('n')

    assert sin(x)._eval_nseries(x, 2, None) == x + O(x**2)
    assert sin(x + 1)._eval_nseries(x, 2, None) == x*cos(1) + sin(1) + O(x**2)
    assert sin(pi*(1 - x))._eval_nseries(x, 2, None) == pi*x + O(x**2)
    assert acos(1 - x**2)._eval_nseries(x, 2, None) == sqrt(2)*sqrt(x**2) + O(x**2)
    assert polygamma(n, x + 1)._eval_nseries(x, 2, None) == \
        polygamma(n, 1) + polygamma(n + 1, 1)*x + O(x**2)
    raises(PoleError, lambda: sin(1/x)._eval_nseries(x, 2, None))
    assert acos(1 - x)._eval_nseries(x, 2, None) == sqrt(2)*sqrt(x) + O(x)
    assert acos(1 + x)._eval_nseries(x, 2, None) == sqrt(2)*sqrt(-x) + O(x)  # XXX: wrong, branch cuts
    assert loggamma(1/x)._eval_nseries(x, 0, None) == \
        log(x)/2 - log(x)/x - 1/x + O(1, x)
    assert loggamma(log(1/x)).nseries(x, n=1, logx=y) == loggamma(-y)

    # issue 6725:
    assert expint(S(3)/2, -x)._eval_nseries(x, 5, None) == \
        2 - 2*sqrt(pi)*sqrt(-x) - 2*x - x**2/3 - x**3/15 - x**4/84 + O(x**5)
    assert sin(sqrt(x))._eval_nseries(x, 3, None) == \
        sqrt(x) - x**(S(3)/2)/6 + x**(S(5)/2)/120 + O(x**3)


def test_doit():
    n = Symbol('n', integer=True)
    f = Sum(2 * n * x, (n, 1, 3))
    d = Derivative(f, x)
    assert d.doit() == 12
    assert d.doit(deep=False) == Sum(2*n, (n, 1, 3))


def test_evalf_default():
    from sympy.functions.special.gamma_functions import polygamma
    assert type(sin(4.0)) == Float
    assert type(re(sin(I + 1.0))) == Float
    assert type(im(sin(I + 1.0))) == Float
    assert type(sin(4)) == sin
    assert type(polygamma(2.0, 4.0)) == Float
    assert type(sin(Rational(1, 4))) == sin


def test_issue_5399():
    args = [x, y, S(2), S.Half]

    def ok(a):
        """Return True if the input args for diff are ok"""
        if not a:
            return False
        if a[0].is_Symbol is False:
            return False
        s_at = [i for i in range(len(a)) if a[i].is_Symbol]
        n_at = [i for i in range(len(a)) if not a[i].is_Symbol]
        # every symbol is followed by symbol or int
        # every number is followed by a symbol
        return (all(a[i + 1].is_Symbol or a[i + 1].is_Integer
            for i in s_at if i + 1 < len(a)) and
            all(a[i + 1].is_Symbol
            for i in n_at if i + 1 < len(a)))
    eq = x**10*y**8
    for a in subsets(args):
        for v in variations(a, len(a)):
            if ok(v):
                noraise = eq.diff(*v)
            else:
                raises(ValueError, lambda: eq.diff(*v))


def test_derivative_numerically():
    from random import random
    z0 = random() + I*random()
    assert abs(Derivative(sin(x), x).doit_numerically(z0) - cos(z0)) < 1e-15


def test_fdiff_argument_index_error():
    from sympy.core.function import ArgumentIndexError

    class myfunc(Function):
        nargs = 1  # define since there is no eval routine

        def fdiff(self, idx):
            raise ArgumentIndexError
    mf = myfunc(x)
    assert mf.diff(x) == Derivative(mf, x)
    raises(TypeError, lambda: myfunc(x, x))


def test_deriv_wrt_function():
    x = f(t)
    xd = diff(x, t)
    xdd = diff(xd, t)
    y = g(t)
    yd = diff(y, t)

    assert diff(x, t) == xd
    assert diff(2 * x + 4, t) == 2 * xd
    assert diff(2 * x + 4 + y, t) == 2 * xd + yd
    assert diff(2 * x + 4 + y * x, t) == 2 * xd + x * yd + xd * y
    assert diff(2 * x + 4 + y * x, x) == 2 + y
    assert (diff(4 * x**2 + 3 * x + x * y, t) == 3 * xd + x * yd + xd * y +
            8 * x * xd)
    assert (diff(4 * x**2 + 3 * xd + x * y, t) == 3 * xdd + x * yd + xd * y +
            8 * x * xd)
    assert diff(4 * x**2 + 3 * xd + x * y, xd) == 3
    assert diff(4 * x**2 + 3 * xd + x * y, xdd) == 0
    assert diff(sin(x), t) == xd * cos(x)
    assert diff(exp(x), t) == xd * exp(x)
    assert diff(sqrt(x), t) == xd / (2 * sqrt(x))


def test_diff_wrt_value():
    assert Expr()._diff_wrt is False
    assert x._diff_wrt is True
    assert f(x)._diff_wrt is True
    assert Derivative(f(x), x)._diff_wrt is True
    assert Derivative(x**2, x)._diff_wrt is False


def test_diff_wrt():
    fx = f(x)
    dfx = diff(f(x), x)
    ddfx = diff(f(x), x, x)

    assert diff(sin(fx) + fx**2, fx) == cos(fx) + 2*fx
    assert diff(sin(dfx) + dfx**2, dfx) == cos(dfx) + 2*dfx
    assert diff(sin(ddfx) + ddfx**2, ddfx) == cos(ddfx) + 2*ddfx
    assert diff(fx**2, dfx) == 0
    assert diff(fx**2, ddfx) == 0
    assert diff(dfx**2, fx) == 0
    assert diff(dfx**2, ddfx) == 0
    assert diff(ddfx**2, dfx) == 0

    assert diff(fx*dfx*ddfx, fx) == dfx*ddfx
    assert diff(fx*dfx*ddfx, dfx) == fx*ddfx
    assert diff(fx*dfx*ddfx, ddfx) == fx*dfx

    assert diff(f(x), x).diff(f(x)) == 0
    assert (sin(f(x)) - cos(diff(f(x), x))).diff(f(x)) == cos(f(x))

    assert diff(sin(fx), fx, x) == diff(sin(fx), x, fx)

    # Chain rule cases
    assert f(g(x)).diff(x) == \
        Derivative(g(x), x)*Derivative(f(g(x)), g(x))
    assert diff(f(g(x), h(y)), x) == \
        Derivative(g(x), x)*Derivative(f(g(x), h(y)), g(x))
    assert diff(f(g(x), h(x)), x) == (
        Subs(Derivative(f(y, h(x)), y), y, g(x))*Derivative(g(x), x) +
        Subs(Derivative(f(g(x), y), y), y, h(x))*Derivative(h(x), x))
    assert f(
        sin(x)).diff(x) == cos(x)*Subs(Derivative(f(x), x), x, sin(x))

    assert diff(f(g(x)), g(x)) == Derivative(f(g(x)), g(x))


def test_diff_wrt_func_subs():
    assert f(g(x)).diff(x).subs(g, Lambda(x, 2*x)).doit() == f(2*x).diff(x)


def test_subs_in_derivative():
    expr = sin(x*exp(y))
    u = Function('u')
    v = Function('v')
    assert Derivative(expr, y).subs(expr, y) == Derivative(y, y)
    assert Derivative(expr, y).subs(y, x).doit() == \
        Derivative(expr, y).doit().subs(y, x)
    assert Derivative(f(x, y), y).subs(y, x) == Subs(Derivative(f(x, y), y), y, x)
    assert Derivative(f(x, y), y).subs(x, y) == Subs(Derivative(f(x, y), y), x, y)
    assert Derivative(f(x, y), y).subs(y, g(x, y)) == Subs(Derivative(f(x, y), y), y, g(x, y)).doit()
    assert Derivative(f(x, y), y).subs(x, g(x, y)) == Subs(Derivative(f(x, y), y), x, g(x, y))
    assert Derivative(f(x, y), g(y)).subs(x, g(x, y)) == Derivative(f(g(x, y), y), g(y))
    assert Derivative(f(u(x), h(y)), h(y)).subs(h(y), g(x, y)) == \
        Subs(Derivative(f(u(x), h(y)), h(y)), h(y), g(x, y)).doit()
    assert Derivative(f(x, y), y).subs(y, z) == Derivative(f(x, z), z)
    assert Derivative(f(x, y), y).subs(y, g(y)) == Derivative(f(x, g(y)), g(y))
    assert Derivative(f(g(x), h(y)), h(y)).subs(h(y), u(y)) == \
        Derivative(f(g(x), u(y)), u(y))
    assert Derivative(f(x, f(x, x)), f(x, x)).subs(
        f, Lambda((x, y), x + y)) == Subs(
        Derivative(z + x, z), z, 2*x)
    assert Subs(Derivative(f(f(x)), x), f, cos).doit() == sin(x)*sin(cos(x))
    assert Subs(Derivative(f(f(x)), f(x)), f, cos).doit() == -sin(cos(x))
    # Issue 13791. No comparison (it's a long formula) but this used to raise an exception.
    assert isinstance(v(x, y, u(x, y)).diff(y).diff(x).diff(y), Expr)
    # This is also related to issues 13791 and 13795; issue 15190
    F = Lambda((x, y), exp(2*x + 3*y))
    abstract = f(x, f(x, x)).diff(x, 2)
    concrete = F(x, F(x, x)).diff(x, 2)
    assert (abstract.subs(f, F).doit() - concrete).simplify() == 0
    # don't introduce a new symbol if not necessary
    assert x in f(x).diff(x).subs(x, 0).atoms()
    # case (4)
    assert Derivative(f(x,f(x,y)), x, y).subs(x, g(y)
        ) == Subs(Derivative(f(x, f(x, y)), x, y), x, g(y))

    assert Derivative(f(x, x), x).subs(x, 0
        ) == Subs(Derivative(f(x, x), x), x, 0)
    # issue 15194
    assert Derivative(f(y, g(x)), (x, z)).subs(z, x
        ) == Derivative(f(y, g(x)), (x, x))

    df = f(x).diff(x)
    assert df.subs(df, 1) is S.One
    assert df.diff(df) is S.One
    dxy = Derivative(f(x, y), x, y)
    dyx = Derivative(f(x, y), y, x)
    assert dxy.subs(Derivative(f(x, y), y, x), 1) is S.One
    assert dxy.diff(dyx) is S.One
    assert Derivative(f(x, y), x, 2, y, 3).subs(
        dyx, g(x, y)) == Derivative(g(x, y), x, 1, y, 2)
    assert Derivative(f(x, x - y), y).subs(x, x + y) == Subs(
        Derivative(f(x, x - y), y), x, x + y)


def test_diff_wrt_not_allowed():
    # issue 7027 included
    for wrt in (
            cos(x), re(x), x**2, x*y, 1 + x,
            Derivative(cos(x), x), Derivative(f(f(x)), x)):
        raises(ValueError, lambda: diff(f(x), wrt))
    # if we don't differentiate wrt then don't raise error
    assert diff(exp(x*y), x*y, 0) == exp(x*y)


def test_klein_gordon_lagrangian():
    m = Symbol('m')
    phi = f(x, t)

    L = -(diff(phi, t)**2 - diff(phi, x)**2 - m**2*phi**2)/2
    eqna = Eq(
        diff(L, phi) - diff(L, diff(phi, x), x) - diff(L, diff(phi, t), t), 0)
    eqnb = Eq(diff(phi, t, t) - diff(phi, x, x) + m**2*phi, 0)
    assert eqna == eqnb


def test_sho_lagrangian():
    m = Symbol('m')
    k = Symbol('k')
    x = f(t)

    L = m*diff(x, t)**2/2 - k*x**2/2
    eqna = Eq(diff(L, x), diff(L, diff(x, t), t))
    eqnb = Eq(-k*x, m*diff(x, t, t))
    assert eqna == eqnb

    assert diff(L, x, t) == diff(L, t, x)
    assert diff(L, diff(x, t), t) == m*diff(x, t, 2)
    assert diff(L, t, diff(x, t)) == -k*x + m*diff(x, t, 2)


def test_straight_line():
    F = f(x)
    Fd = F.diff(x)
    L = sqrt(1 + Fd**2)
    assert diff(L, F) == 0
    assert diff(L, Fd) == Fd/sqrt(1 + Fd**2)


def test_sort_variable():
    vsort = Derivative._sort_variable_count
    def vsort0(*v, **kw):
        reverse = kw.get('reverse', False)
        return [i[0] for i in vsort([(i, 0) for i in (
            reversed(v) if reverse else v)])]

    for R in range(2):
        assert vsort0(y, x, reverse=R) == [x, y]
        assert vsort0(f(x), x, reverse=R) == [x, f(x)]
        assert vsort0(f(y), f(x), reverse=R) == [f(x), f(y)]
        assert vsort0(g(x), f(y), reverse=R) == [f(y), g(x)]
        assert vsort0(f(x, y), f(x), reverse=R) == [f(x), f(x, y)]
        fx = f(x).diff(x)
        assert vsort0(fx, y, reverse=R) == [y, fx]
        fy = f(y).diff(y)
        assert vsort0(fy, fx, reverse=R) == [fx, fy]
        fxx = fx.diff(x)
        assert vsort0(fxx, fx, reverse=R) == [fx, fxx]
        assert vsort0(Basic(x), f(x), reverse=R) == [f(x), Basic(x)]
        assert vsort0(Basic(y), Basic(x), reverse=R) == [Basic(x), Basic(y)]
        assert vsort0(Basic(y, z), Basic(x), reverse=R) == [
            Basic(x), Basic(y, z)]
        assert vsort0(fx, x, reverse=R) == [
            x, fx] if R else [fx, x]
        assert vsort0(Basic(x), x, reverse=R) == [
            x, Basic(x)] if R else [Basic(x), x]
        assert vsort0(Basic(f(x)), f(x), reverse=R) == [
            f(x), Basic(f(x))] if R else [Basic(f(x)), f(x)]
        assert vsort0(Basic(x, z), Basic(x), reverse=R) == [
            Basic(x), Basic(x, z)] if R else [Basic(x, z), Basic(x)]
    assert vsort([]) == []
    assert _aresame(vsort([(x, 1)]), [Tuple(x, 1)])
    assert vsort([(x, y), (x, z)]) == [(x, y + z)]
    assert vsort([(y, 1), (x, 1 + y)]) == [(x, 1 + y), (y, 1)]
    # coverage complete; legacy tests below
    assert vsort([(x, 3), (y, 2), (z, 1)]) == [(x, 3), (y, 2), (z, 1)]
    assert vsort([(h(x), 1), (g(x), 1), (f(x), 1)]) == [
        (f(x), 1), (g(x), 1), (h(x), 1)]
    assert vsort([(z, 1), (y, 2), (x, 3), (h(x), 1), (g(x), 1),
        (f(x), 1)]) == [(x, 3), (y, 2), (z, 1), (f(x), 1), (g(x), 1),
        (h(x), 1)]
    assert vsort([(x, 1), (f(x), 1), (y, 1), (f(y), 1)]) == [(x, 1),
        (y, 1), (f(x), 1), (f(y), 1)]
    assert vsort([(y, 1), (x, 2), (g(x), 1), (f(x), 1), (z, 1),
        (h(x), 1), (y, 2), (x, 1)]) == [(x, 3), (y, 3), (z, 1),
        (f(x), 1), (g(x), 1), (h(x), 1)]
    assert vsort([(z, 1), (y, 1), (f(x), 1), (x, 1), (f(x), 1),
        (g(x), 1)]) == [(x, 1), (y, 1), (z, 1), (f(x), 2), (g(x), 1)]
    assert vsort([(z, 1), (y, 2), (f(x), 1), (x, 2), (f(x), 2),
        (g(x), 1), (z, 2), (z, 1), (y, 1), (x, 1)]) == [(x, 3), (y, 3),
        (z, 4), (f(x), 3), (g(x), 1)]
    assert vsort(((y, 2), (x, 1), (y, 1), (x, 1))) == [(x, 2), (y, 3)]
    assert isinstance(vsort([(x, 3), (y, 2), (z, 1)])[0], Tuple)
    assert vsort([(x, 1), (f(x), 1), (x, 1)]) == [(x, 2), (f(x), 1)]
    assert vsort([(y, 2), (x, 3), (z, 1)]) == [(x, 3), (y, 2), (z, 1)]
    assert vsort([(h(y), 1), (g(x), 1), (f(x), 1)]) == [
        (f(x), 1), (g(x), 1), (h(y), 1)]
    assert vsort([(x, 1), (y, 1), (x, 1)]) == [(x, 2), (y, 1)]
    assert vsort([(f(x), 1), (f(y), 1), (f(x), 1)]) == [
        (f(x), 2), (f(y), 1)]
    dfx = f(x).diff(x)
    self = [(dfx, 1), (x, 1)]
    assert vsort(self) == self
    assert vsort([
        (dfx, 1), (y, 1), (f(x), 1), (x, 1), (f(y), 1), (x, 1)]) == [
        (y, 1), (f(x), 1), (f(y), 1), (dfx, 1), (x, 2)]
    dfy = f(y).diff(y)
    assert vsort([(dfy, 1), (dfx, 1)]) == [(dfx, 1), (dfy, 1)]
    d2fx = dfx.diff(x)
    assert vsort([(d2fx, 1), (dfx, 1)]) == [(dfx, 1), (d2fx, 1)]


def test_multiple_derivative():
    # Issue #15007
    assert f(x, y).diff(y, y, x, y, x
        ) == Derivative(f(x, y), (x, 2), (y, 3))


def test_unhandled():
    class MyExpr(Expr):
        def _eval_derivative(self, s):
            if not s.name.startswith('xi'):
                return self
            else:
                return None

    d = Dummy()
    eq = MyExpr(f(x), y, z)
    assert diff(eq, x, y, f(x), z) == Derivative(eq, f(x))
    assert diff(eq, f(x), x) == Derivative(eq, f(x))
    assert f(x, y).diff(x,(y, z)) == Derivative(f(x, y), x, (y, z))
    assert f(x, y).diff(x,(y, 0)) == Derivative(f(x, y), x)


def test_nfloat():
    from sympy.core.basic import _aresame
    from sympy.polys.rootoftools import rootof

    x = Symbol("x")
    eq = x**(S(4)/3) + 4*x**(S(1)/3)/3
    assert _aresame(nfloat(eq), x**(S(4)/3) + (4.0/3)*x**(S(1)/3))
    assert _aresame(nfloat(eq, exponent=True), x**(4.0/3) + (4.0/3)*x**(1.0/3))
    eq = x**(S(4)/3) + 4*x**(x/3)/3
    assert _aresame(nfloat(eq), x**(S(4)/3) + (4.0/3)*x**(x/3))
    big = 12345678901234567890
    # specify precision to match value used in nfloat
    Float_big = Float(big, 15)
    assert _aresame(nfloat(big), Float_big)
    assert _aresame(nfloat(big*x), Float_big*x)
    assert _aresame(nfloat(x**big, exponent=True), x**Float_big)
    assert nfloat(cos(x + sqrt(2))) == cos(x + nfloat(sqrt(2)))

    # issue 6342
    f = S('x*lamda + lamda**3*(x/2 + 1/2) + lamda**2 + 1/4')
    assert not any(a.free_symbols for a in solveset(f.subs(x, -0.139)))

    # issue 6632
    assert nfloat(-100000*sqrt(2500000001) + 5000000001) == \
        9.99999999800000e-11

    # issue 7122
    eq = cos(3*x**4 + y)*rootof(x**5 + 3*x**3 + 1, 0)
    assert str(nfloat(eq, exponent=False, n=1)) == '-0.7*cos(3.0*x**4 + y)'

    # issue 10933
<<<<<<< HEAD
    assert _aresame(list(nfloat({x: S.Half}).values()).pop(), Float(.5))
    d = Dict({x: S.Half})
    n = nfloat(d)
    assert isinstance(n, Dict)
    assert _aresame(list(n.values()).pop(), Float(.5))
=======
    for t in (dict, Dict):
        d = t({S.Half: S.Half})
        n = nfloat(d)
        assert isinstance(n, t)
        assert _aresame(list(n.items()).pop(), (S.Half, Float(.5)))
    for t in (dict, Dict):
        d = t({S.Half: S.Half})
        n = nfloat(d, dkeys=True)
        assert isinstance(n, t)
        assert _aresame(list(n.items()).pop(), (Float(.5), Float(.5)))
>>>>>>> 94479ec7
    d = [S.Half]
    n = nfloat(d)
    assert type(n) is list
    assert _aresame(n[0], Float(.5))
    assert _aresame(nfloat(Eq(x, S.Half)).rhs, Float(.5))
    assert _aresame(nfloat(S(True)), S(True))
    assert _aresame(nfloat(Tuple(S.Half))[0], Float(.5))
    assert nfloat(Eq((3 - I)**2/2 + I, 0)) == S.false
<<<<<<< HEAD
=======
    # pass along kwargs
    assert nfloat([{S.Half: x}], dkeys=True) == [{Float(0.5): x}]
>>>>>>> 94479ec7


def test_issue_7068():
    from sympy.abc import a, b
    f = Function('f')
    y1 = Dummy('y')
    y2 = Dummy('y')
    func1 = f(a + y1 * b)
    func2 = f(a + y2 * b)
    func1_y = func1.diff(y1)
    func2_y = func2.diff(y2)
    assert func1_y != func2_y
    z1 = Subs(f(a), a, y1)
    z2 = Subs(f(a), a, y2)
    assert z1 != z2


def test_issue_7231():
    from sympy.abc import a
    ans1 = f(x).series(x, a)
    res = (f(a) + (-a + x)*Subs(Derivative(f(y), y), y, a) +
           (-a + x)**2*Subs(Derivative(f(y), y, y), y, a)/2 +
           (-a + x)**3*Subs(Derivative(f(y), y, y, y),
                            y, a)/6 +
           (-a + x)**4*Subs(Derivative(f(y), y, y, y, y),
                            y, a)/24 +
           (-a + x)**5*Subs(Derivative(f(y), y, y, y, y, y),
                            y, a)/120 + O((-a + x)**6, (x, a)))
    assert res == ans1
    ans2 = f(x).series(x, a)
    assert res == ans2


def test_issue_7687():
    from sympy.core.function import Function
    from sympy.abc import x
    f = Function('f')(x)
    ff = Function('f')(x)
    match_with_cache = ff.matches(f)
    assert isinstance(f, type(ff))
    clear_cache()
    ff = Function('f')(x)
    assert isinstance(f, type(ff))
    assert match_with_cache == ff.matches(f)


def test_issue_7688():
    from sympy.core.function import Function, UndefinedFunction

    f = Function('f')  # actually an UndefinedFunction
    clear_cache()
    class A(UndefinedFunction):
        pass
    a = A('f')
    assert isinstance(a, type(f))


def test_mexpand():
    from sympy.abc import x
    assert _mexpand(None) is None
    assert _mexpand(1) is S.One
    assert _mexpand(x*(x + 1)**2) == (x*(x + 1)**2).expand()


def test_issue_8469():
    # This should not take forever to run
    N = 40
    def g(w, theta):
        return 1/(1+exp(w-theta))

    ws = symbols(['w%i'%i for i in range(N)])
    import functools
    expr = functools.reduce(g,ws)


def test_issue_12996():
    # foo=True imitates the sort of arguments that Derivative can get
    # from Integral when it passes doit to the expression
    assert Derivative(im(x), x).doit(foo=True) == Derivative(im(x), x)


def test_should_evalf():
    # This should not take forever to run (see #8506)
    assert isinstance(sin((1.0 + 1.0*I)**10000 + 1), sin)


def test_Derivative_as_finite_difference():
    # Central 1st derivative at gridpoint
    x, h = symbols('x h', real=True)
    dfdx = f(x).diff(x)
    assert (dfdx.as_finite_difference([x-2, x-1, x, x+1, x+2]) -
            (S(1)/12*(f(x-2)-f(x+2)) + S(2)/3*(f(x+1)-f(x-1)))).simplify() == 0

    # Central 1st derivative "half-way"
    assert (dfdx.as_finite_difference() -
            (f(x + S(1)/2)-f(x - S(1)/2))).simplify() == 0
    assert (dfdx.as_finite_difference(h) -
            (f(x + h/S(2))-f(x - h/S(2)))/h).simplify() == 0
    assert (dfdx.as_finite_difference([x - 3*h, x-h, x+h, x + 3*h]) -
            (S(9)/(8*2*h)*(f(x+h) - f(x-h)) +
             S(1)/(24*2*h)*(f(x - 3*h) - f(x + 3*h)))).simplify() == 0

    # One sided 1st derivative at gridpoint
    assert (dfdx.as_finite_difference([0, 1, 2], 0) -
            (-S(3)/2*f(0) + 2*f(1) - f(2)/2)).simplify() == 0
    assert (dfdx.as_finite_difference([x, x+h], x) -
            (f(x+h) - f(x))/h).simplify() == 0
    assert (dfdx.as_finite_difference([x-h, x, x+h], x-h) -
            (-S(3)/(2*h)*f(x-h) + 2/h*f(x) -
             S(1)/(2*h)*f(x+h))).simplify() == 0

    # One sided 1st derivative "half-way"
    assert (dfdx.as_finite_difference([x-h, x+h, x + 3*h, x + 5*h, x + 7*h])
            - 1/(2*h)*(-S(11)/(12)*f(x-h) + S(17)/(24)*f(x+h)
                       + S(3)/8*f(x + 3*h) - S(5)/24*f(x + 5*h)
                       + S(1)/24*f(x + 7*h))).simplify() == 0

    d2fdx2 = f(x).diff(x, 2)
    # Central 2nd derivative at gridpoint
    assert (d2fdx2.as_finite_difference([x-h, x, x+h]) -
            h**-2 * (f(x-h) + f(x+h) - 2*f(x))).simplify() == 0

    assert (d2fdx2.as_finite_difference([x - 2*h, x-h, x, x+h, x + 2*h]) -
            h**-2 * (-S(1)/12*(f(x - 2*h) + f(x + 2*h)) +
                     S(4)/3*(f(x+h) + f(x-h)) - S(5)/2*f(x))).simplify() == 0

    # Central 2nd derivative "half-way"
    assert (d2fdx2.as_finite_difference([x - 3*h, x-h, x+h, x + 3*h]) -
            (2*h)**-2 * (S(1)/2*(f(x - 3*h) + f(x + 3*h)) -
                         S(1)/2*(f(x+h) + f(x-h)))).simplify() == 0

    # One sided 2nd derivative at gridpoint
    assert (d2fdx2.as_finite_difference([x, x+h, x + 2*h, x + 3*h]) -
            h**-2 * (2*f(x) - 5*f(x+h) +
                     4*f(x+2*h) - f(x+3*h))).simplify() == 0

    # One sided 2nd derivative at "half-way"
    assert (d2fdx2.as_finite_difference([x-h, x+h, x + 3*h, x + 5*h]) -
            (2*h)**-2 * (S(3)/2*f(x-h) - S(7)/2*f(x+h) + S(5)/2*f(x + 3*h) -
                         S(1)/2*f(x + 5*h))).simplify() == 0

    d3fdx3 = f(x).diff(x, 3)
    # Central 3rd derivative at gridpoint
    assert (d3fdx3.as_finite_difference() -
            (-f(x - 3/S(2)) + 3*f(x - 1/S(2)) -
             3*f(x + 1/S(2)) + f(x + 3/S(2)))).simplify() == 0

    assert (d3fdx3.as_finite_difference(
        [x - 3*h, x - 2*h, x-h, x, x+h, x + 2*h, x + 3*h]) -
        h**-3 * (S(1)/8*(f(x - 3*h) - f(x + 3*h)) - f(x - 2*h) +
                 f(x + 2*h) + S(13)/8*(f(x-h) - f(x+h)))).simplify() == 0

    # Central 3rd derivative at "half-way"
    assert (d3fdx3.as_finite_difference([x - 3*h, x-h, x+h, x + 3*h]) -
            (2*h)**-3 * (f(x + 3*h)-f(x - 3*h) +
                         3*(f(x-h)-f(x+h)))).simplify() == 0

    # One sided 3rd derivative at gridpoint
    assert (d3fdx3.as_finite_difference([x, x+h, x + 2*h, x + 3*h]) -
            h**-3 * (f(x + 3*h)-f(x) + 3*(f(x+h)-f(x + 2*h)))).simplify() == 0

    # One sided 3rd derivative at "half-way"
    assert (d3fdx3.as_finite_difference([x-h, x+h, x + 3*h, x + 5*h]) -
            (2*h)**-3 * (f(x + 5*h)-f(x-h) +
                         3*(f(x+h)-f(x + 3*h)))).simplify() == 0

    # issue 11007
    y = Symbol('y', real=True)
    d2fdxdy = f(x, y).diff(x, y)

    ref0 = Derivative(f(x + S(1)/2, y), y) - Derivative(f(x - S(1)/2, y), y)
    assert (d2fdxdy.as_finite_difference(wrt=x) - ref0).simplify() == 0

    half = S(1)/2
    xm, xp, ym, yp = x-half, x+half, y-half, y+half
    ref2 = f(xm, ym) + f(xp, yp) - f(xp, ym) - f(xm, yp)
    assert (d2fdxdy.as_finite_difference() - ref2).simplify() == 0


def test_issue_11159():
    # Tests Application._eval_subs
    expr1 = E
    expr0 = expr1 * expr1
    expr1 = expr0.subs(expr1,expr0)
    assert expr0 == expr1


def test_issue_12005():
    e1 = Subs(Derivative(f(x), x), x, x)
    assert e1.diff(x) == Derivative(f(x), x, x)
    e2 = Subs(Derivative(f(x), x), x, x**2 + 1)
    assert e2.diff(x) == 2*x*Subs(Derivative(f(x), x, x), x, x**2 + 1)
    e3 = Subs(Derivative(f(x) + y**2 - y, y), y, y**2)
    assert e3.diff(y) == 4*y
    e4 = Subs(Derivative(f(x + y), y), y, (x**2))
    assert e4.diff(y) == S.Zero
    e5 = Subs(Derivative(f(x), x), (y, z), (y, z))
    assert e5.diff(x) == Derivative(f(x), x, x)
    assert f(g(x)).diff(g(x), g(x)) == Derivative(f(g(x)), g(x), g(x))


def test_issue_13843():
    x = symbols('x')
    f = Function('f')
    m, n = symbols('m n', integer=True)
    assert Derivative(Derivative(f(x), (x, m)), (x, n)) == Derivative(f(x), (x, m + n))
    assert Derivative(Derivative(f(x), (x, m+5)), (x, n+3)) == Derivative(f(x), (x, m + n + 8))

    assert Derivative(f(x), (x, n)).doit() == Derivative(f(x), (x, n))


def test_order_could_be_zero():
    x, y = symbols('x, y')
    n = symbols('n', integer=True, nonnegative=True)
    m = symbols('m', integer=True, positive=True)
    assert diff(y, (x, n)) == Piecewise((y, Eq(n, 0)), (0, True))
    assert diff(y, (x, n + 1)) == S.Zero
    assert diff(y, (x, m)) == S.Zero


def test_undefined_function_eq():
    f = Function('f')
    f2 = Function('f')
    g = Function('g')
    f_real = Function('f', is_real=True)

    # This test may only be meaningful if the cache is turned off
    assert f == f2
    assert hash(f) == hash(f2)
    assert f == f

    assert f != g

    assert f != f_real


def test_function_assumptions():
    x = Symbol('x')
    f = Function('f')
    f_real = Function('f', real=True)

    assert f != f_real
    assert f(x) != f_real(x)

    assert f(x).is_real is None
    assert f_real(x).is_real is True

    # Can also do it this way, but it won't be equal to f_real because of the
    # way UndefinedFunction.__new__ works.
    f_real2 = Function('f', is_real=True)
    assert f_real2(x).is_real is True


def test_undef_fcn_float_issue_6938():
    f = Function('ceil')
    assert not f(0.3).is_number
    f = Function('sin')
    assert not f(0.3).is_number
    assert not f(pi).evalf().is_number
    x = Symbol('x')
    assert not f(x).evalf(subs={x:1.2}).is_number


def test_undefined_function_eval():
    # Issue 15170. Make sure UndefinedFunction with eval defined works
    # properly. The issue there was that the hash was determined before _nargs
    # was set, which is included in the hash, hence changing the hash. The
    # class is added to sympy.core.core.all_classes before the hash is
    # changed, meaning "temp in all_classes" would fail, causing sympify(temp(t))
    # to give a new class. We will eventually remove all_classes, but make
    # sure this continues to work.

    fdiff = lambda self, argindex=1: cos(self.args[argindex - 1])
    eval = classmethod(lambda cls, t: None)
    _imp_ = classmethod(lambda cls, t: sin(t))

    temp = Function('temp', fdiff=fdiff, eval=eval, _imp_=_imp_)

    expr = temp(t)
    assert sympify(expr) == expr
    assert type(sympify(expr)).fdiff.__name__ == "<lambda>"
    assert expr.diff(t) == cos(t)


def test_issue_15241():
    F = f(x)
    Fx = F.diff(x)
    assert (F + x*Fx).diff(x, Fx) == 2
    assert (F + x*Fx).diff(Fx, x) == 1
    assert (x*F + x*Fx*F).diff(F, x) == x*Fx.diff(x) + Fx + 1
    assert (x*F + x*Fx*F).diff(x, F) == x*Fx.diff(x) + Fx + 1
    y = f(x)
    G = f(y)
    Gy = G.diff(y)
    assert (G + y*Gy).diff(y, Gy) == 2
    assert (G + y*Gy).diff(Gy, y) == 1
    assert (y*G + y*Gy*G).diff(G, y) == y*Gy.diff(y) + Gy + 1
    assert (y*G + y*Gy*G).diff(y, G) == y*Gy.diff(y) + Gy + 1


def test_issue_15226():
    assert Subs(Derivative(f(y), x, y), y, g(x)).doit() != 0


def test_issue_7027():
    for wrt in (cos(x), re(x), Derivative(cos(x), x)):
        raises(ValueError, lambda: diff(f(x), wrt))


def test_derivative_quick_exit():
    assert f(x).diff(y) == 0
    assert f(x).diff(y, f(x)) == 0
    assert f(x).diff(x, f(y)) == 0
    assert f(f(x)).diff(x, f(x), f(y)) == 0
    assert f(f(x)).diff(x, f(x), y) == 0
    assert f(x).diff(g(x)) == 0
    assert f(x).diff(x, f(x).diff(x)) == 1
    df = f(x).diff(x)
    assert f(x).diff(df) == 0
    dg = g(x).diff(x)
    assert dg.diff(df).doit() == 0


def test_issue_15084_13166():
    eq = f(x, g(x))
    assert eq.diff((g(x), y)) == Derivative(f(x, g(x)), (g(x), y))
    # issue 13166
    assert eq.diff(x, 2).doit() == (
        (Derivative(f(x, g(x)), (g(x), 2))*Derivative(g(x), x) +
        Subs(Derivative(f(x, _xi_2), _xi_2, x), _xi_2, g(x)))*Derivative(g(x),
        x) + Derivative(f(x, g(x)), g(x))*Derivative(g(x), (x, 2)) +
        Derivative(g(x), x)*Subs(Derivative(f(_xi_1, g(x)), _xi_1, g(x)),
        _xi_1, x) + Subs(Derivative(f(_xi_1, g(x)), (_xi_1, 2)), _xi_1, x))
    # issue 6681
    assert diff(f(x, t, g(x, t)), x).doit() == (
        Derivative(f(x, t, g(x, t)), g(x, t))*Derivative(g(x, t), x) +
        Subs(Derivative(f(_xi_1, t, g(x, t)), _xi_1), _xi_1, x))
    # make sure the order doesn't matter when using diff
    assert eq.diff(x, g(x)) == eq.diff(g(x), x)


def test_negative_counts():
    # issue 13873
    raises(ValueError, lambda: sin(x).diff(x, -1))


def test_Derivative__new__():
    raises(TypeError, lambda: f(x).diff((x, 2), 0))
    assert f(x, y).diff([(x, y), 0]) == f(x, y)
    assert f(x, y).diff([(x, y), 1]) == NDimArray([
        Derivative(f(x, y), x), Derivative(f(x, y), y)])
    assert f(x,y).diff(y, (x, z), y, x) == Derivative(
        f(x, y), (x, z + 1), (y, 2))
    assert Matrix([x]).diff(x, 2) == Matrix([0])  # is_zero exit


def test_issue_14719_10150():
    class V(Expr):
        _diff_wrt = True
        is_scalar = False
    assert V().diff(V()) == Derivative(V(), V())
    assert (2*V()).diff(V()) == 2*Derivative(V(), V())
    class X(Expr):
        _diff_wrt = True
    assert X().diff(X()) == 1
    assert (2*X()).diff(X()) == 2


def test_noncommutative_issue_15131():
    x = Symbol('x', commutative=False)
    t = Symbol('t', commutative=False)
    fx = Function('Fx', commutative=False)(x)
    ft = Function('Ft', commutative=False)(t)
    A = Symbol('A', commutative=False)
    eq = fx * A * ft
    eqdt = eq.diff(t)
    assert eqdt.args[-1] == ft.diff(t)


def test_Subs_Derivative():
    a = Derivative(f(g(x), h(x)), g(x), h(x),x)
    b = Derivative(Derivative(f(g(x), h(x)), g(x), h(x)),x)
    c = f(g(x), h(x)).diff(g(x), h(x), x)
    d = f(g(x), h(x)).diff(g(x), h(x)).diff(x)
    e = Derivative(f(g(x), h(x)), x)
    eqs = (a, b, c, d, e)
    subs = lambda arg: arg.subs(f, Lambda((x, y), exp(x + y))
        ).subs(g(x), 1/x).subs(h(x), x**3)
    ans = 3*x**2*exp(1/x)*exp(x**3) - exp(1/x)*exp(x**3)/x**2
    assert all(subs(i).doit().expand() == ans for i in eqs)
    assert all(subs(i.doit()).doit().expand() == ans for i in eqs)

def test_issue_15360():
    f = Function('f')
    assert f.name == 'f'<|MERGE_RESOLUTION|>--- conflicted
+++ resolved
@@ -837,13 +837,6 @@
     assert str(nfloat(eq, exponent=False, n=1)) == '-0.7*cos(3.0*x**4 + y)'
 
     # issue 10933
-<<<<<<< HEAD
-    assert _aresame(list(nfloat({x: S.Half}).values()).pop(), Float(.5))
-    d = Dict({x: S.Half})
-    n = nfloat(d)
-    assert isinstance(n, Dict)
-    assert _aresame(list(n.values()).pop(), Float(.5))
-=======
     for t in (dict, Dict):
         d = t({S.Half: S.Half})
         n = nfloat(d)
@@ -854,7 +847,6 @@
         n = nfloat(d, dkeys=True)
         assert isinstance(n, t)
         assert _aresame(list(n.items()).pop(), (Float(.5), Float(.5)))
->>>>>>> 94479ec7
     d = [S.Half]
     n = nfloat(d)
     assert type(n) is list
@@ -863,11 +855,8 @@
     assert _aresame(nfloat(S(True)), S(True))
     assert _aresame(nfloat(Tuple(S.Half))[0], Float(.5))
     assert nfloat(Eq((3 - I)**2/2 + I, 0)) == S.false
-<<<<<<< HEAD
-=======
     # pass along kwargs
     assert nfloat([{S.Half: x}], dkeys=True) == [{Float(0.5): x}]
->>>>>>> 94479ec7
 
 
 def test_issue_7068():
