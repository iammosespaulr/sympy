--- conflicted
+++ resolved
@@ -1500,7 +1500,6 @@
     from sympy.stats.joint_rv_types import NormalGammaDistribution
     assert _test_args(NormalGammaDistribution(1, 2, 3, 4))
 
-<<<<<<< HEAD
 def test_sympy__stats__joint_rv_types__GeneralizedMultivariateLogGammaDistribution():
     from sympy.stats.joint_rv_types import GeneralizedMultivariateLogGammaDistribution
     from sympy import Matrix
@@ -1510,7 +1509,7 @@
                      [0.5, 0.5, 0.5, 1]])
     v, l, mu = (4, [1, 2, 3, 4], [1, 2, 3, 4])
     assert _test_args(GeneralizedMultivariateLogGammaDistribution(omega, v, l, mu))
-=======
+
 def test_sympy__stats__joint_rv_types__MultivariateBetaDistribution():
     from sympy.stats.joint_rv_types import MultivariateBetaDistribution
     assert _test_args(MultivariateBetaDistribution([1, 2, 3]))
@@ -1518,7 +1517,6 @@
 def test_sympy__stats__joint_rv_types__MultivariateEwensDistribution():
     from sympy.stats.joint_rv_types import MultivariateEwensDistribution
     assert _test_args(MultivariateEwensDistribution(5, 1))
->>>>>>> 496e75c3
 
 def test_sympy__stats__joint_rv_types__MultinomialDistribution():
     from sympy.stats.joint_rv_types import MultinomialDistribution
