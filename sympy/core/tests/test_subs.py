from sympy import (
    Symbol, Wild, sin, cos, exp, sqrt, pi, Function, Derivative,
    Integer, Eq, symbols, Add, I, Float, log, Rational,
    Lambda, atan2, cse, cot, tan, S, Tuple, Basic, Dict,
    Piecewise, oo, Mul, factor, nsimplify, zoo, Subs, RootOf,
    AccumBounds, Matrix, zeros, ZeroMatrix)
from sympy.core.basic import _aresame
from sympy.testing.pytest import XFAIL
<<<<<<< HEAD
from sympy.abc import a, x, y, z, t
=======
from sympy.abc import a, x, y, z
>>>>>>> 74227f90


def test_subs():
    n3 = Rational(3)
    e = x
    e = e.subs(x, n3)
    assert e == Rational(3)

    e = 2*x
    assert e == 2*x
    e = e.subs(x, n3)
    assert e == Rational(6)


def test_subs_Matrix():
    z = zeros(2)
    z1 = ZeroMatrix(2, 2)
    assert (x*y).subs({x:z, y:0}) in [z, z1]
    assert (x*y).subs({y:z, x:0}) == 0
    assert (x*y).subs({y:z, x:0}, simultaneous=True) in [z, z1]
    assert (x + y).subs({x: z, y: z}, simultaneous=True) in [z, z1]
    assert (x + y).subs({x: z, y: z}) in [z, z1]

    # Issue #15528
    assert Mul(Matrix([[3]]), x).subs(x, 2.0) == Matrix([[6.0]])
    # Does not raise a TypeError, see comment on the MatAdd postprocessor
    assert Add(Matrix([[3]]), x).subs(x, 2.0) == Add(Matrix([[3]]), 2.0)

def test_subs_AccumBounds():
    e = x
    e = e.subs(x, AccumBounds(1, 3))
    assert e == AccumBounds(1, 3)

    e = 2*x
    e = e.subs(x, AccumBounds(1, 3))
    assert e == AccumBounds(2, 6)

    e = x + x**2
    e = e.subs(x, AccumBounds(-1, 1))
    assert e == AccumBounds(-1, 2)


def test_trigonometric():
    n3 = Rational(3)
    e = (sin(x)**2).diff(x)
    assert e == 2*sin(x)*cos(x)
    e = e.subs(x, n3)
    assert e == 2*cos(n3)*sin(n3)

    e = (sin(x)**2).diff(x)
    assert e == 2*sin(x)*cos(x)
    e = e.subs(sin(x), cos(x))
    assert e == 2*cos(x)**2

    assert exp(pi).subs(exp, sin) == 0
    assert cos(exp(pi)).subs(exp, sin) == 1

    i = Symbol('i', integer=True)
    zoo = S.ComplexInfinity
    assert tan(x).subs(x, pi/2) is zoo
    assert cot(x).subs(x, pi) is zoo
    assert cot(i*x).subs(x, pi) is zoo
    assert tan(i*x).subs(x, pi/2) == tan(i*pi/2)
    assert tan(i*x).subs(x, pi/2).subs(i, 1) is zoo
    o = Symbol('o', odd=True)
    assert tan(o*x).subs(x, pi/2) == tan(o*pi/2)


def test_powers():
    assert sqrt(1 - sqrt(x)).subs(x, 4) == I
    assert (sqrt(1 - x**2)**3).subs(x, 2) == - 3*I*sqrt(3)
    assert (x**Rational(1, 3)).subs(x, 27) == 3
    assert (x**Rational(1, 3)).subs(x, -27) == 3*(-1)**Rational(1, 3)
    assert ((-x)**Rational(1, 3)).subs(x, 27) == 3*(-1)**Rational(1, 3)
    n = Symbol('n', negative=True)
    assert (x**n).subs(x, 0) is S.ComplexInfinity
    assert exp(-1).subs(S.Exp1, 0) is S.ComplexInfinity
    assert (x**(4.0*y)).subs(x**(2.0*y), n) == n**2.0
    assert (2**(x + 2)).subs(2, 3) == 3**(x + 3)


def test_logexppow():   # no eval()
    x = Symbol('x', real=True)
    w = Symbol('w')
    e = (3**(1 + x) + 2**(1 + x))/(3**x + 2**x)
    assert e.subs(2**x, w) != e
    assert e.subs(exp(x*log(Rational(2))), w) != e


def test_bug():
    x1 = Symbol('x1')
    x2 = Symbol('x2')
    y = x1*x2
    assert y.subs(x1, Float(3.0)) == Float(3.0)*x2


def test_subbug1():
    # see that they don't fail
    (x**x).subs(x, 1)
    (x**x).subs(x, 1.0)


def test_subbug2():
    # Ensure this does not cause infinite recursion
    assert Float(7.7).epsilon_eq(abs(x).subs(x, -7.7))


def test_dict_set():
    a, b, c = map(Wild, 'abc')

    f = 3*cos(4*x)
    r = f.match(a*cos(b*x))
    assert r == {a: 3, b: 4}
    e = a/b*sin(b*x)
    assert e.subs(r) == r[a]/r[b]*sin(r[b]*x)
    assert e.subs(r) == 3*sin(4*x) / 4
    s = set(r.items())
    assert e.subs(s) == r[a]/r[b]*sin(r[b]*x)
    assert e.subs(s) == 3*sin(4*x) / 4

    assert e.subs(r) == r[a]/r[b]*sin(r[b]*x)
    assert e.subs(r) == 3*sin(4*x) / 4
    assert x.subs(Dict((x, 1))) == 1


def test_dict_ambigous():   # see issue 3566
    f = x*exp(x)
    g = z*exp(z)

    df = {x: y, exp(x): y}
    dg = {z: y, exp(z): y}

    assert f.subs(df) == y**2
    assert g.subs(dg) == y**2

    # and this is how order can affect the result
    assert f.subs(x, y).subs(exp(x), y) == y*exp(y)
    assert f.subs(exp(x), y).subs(x, y) == y**2

    # length of args and count_ops are the same so
    # default_sort_key resolves ordering...if one
    # doesn't want this result then an unordered
    # sequence should not be used.
    e = 1 + x*y
    assert e.subs({x: y, y: 2}) == 5
    # here, there are no obviously clashing keys or values
    # but the results depend on the order
    assert exp(x/2 + y).subs({exp(y + 1): 2, x: 2}) == exp(y + 1)


def test_deriv_sub_bug3():
    f = Function('f')
    pat = Derivative(f(x), x, x)
    assert pat.subs(y, y**2) == Derivative(f(x), x, x)
    assert pat.subs(y, y**2) != Derivative(f(x), x)


def test_equality_subs1():
    f = Function('f')
    eq = Eq(f(x)**2, x)
    res = Eq(Integer(16), x)
    assert eq.subs(f(x), 4) == res


def test_equality_subs2():
    f = Function('f')
    eq = Eq(f(x)**2, 16)
    assert bool(eq.subs(f(x), 3)) is False
    assert bool(eq.subs(f(x), 4)) is True


def test_issue_3742():
    e = sqrt(x)*exp(y)
    assert e.subs(sqrt(x), 1) == exp(y)


def test_subs_dict1():
    assert (1 + x*y).subs(x, pi) == 1 + pi*y
    assert (1 + x*y).subs({x: pi, y: 2}) == 1 + 2*pi

    c2, c3, q1p, q2p, c1, s1, s2, s3 = symbols('c2 c3 q1p q2p c1 s1 s2 s3')
    test = (c2**2*q2p*c3 + c1**2*s2**2*q2p*c3 + s1**2*s2**2*q2p*c3
            - c1**2*q1p*c2*s3 - s1**2*q1p*c2*s3)
    assert (test.subs({c1**2: 1 - s1**2, c2**2: 1 - s2**2, c3**3: 1 - s3**2})
        == c3*q2p*(1 - s2**2) + c3*q2p*s2**2*(1 - s1**2)
            - c2*q1p*s3*(1 - s1**2) + c3*q2p*s1**2*s2**2 - c2*q1p*s3*s1**2)


def test_mul():
    x, y, z, a, b, c = symbols('x y z a b c')
    A, B, C = symbols('A B C', commutative=0)
    assert (x*y*z).subs(z*x, y) == y**2
    assert (z*x).subs(1/x, z) == 1
    assert (x*y/z).subs(1/z, a) == a*x*y
    assert (x*y/z).subs(x/z, a) == a*y
    assert (x*y/z).subs(y/z, a) == a*x
    assert (x*y/z).subs(x/z, 1/a) == y/a
    assert (x*y/z).subs(x, 1/a) == y/(z*a)
    assert (2*x*y).subs(5*x*y, z) != z*Rational(2, 5)
    assert (x*y*A).subs(x*y, a) == a*A
    assert (x**2*y**(x*Rational(3, 2))).subs(x*y**(x/2), 2) == 4*y**(x/2)
    assert (x*exp(x*2)).subs(x*exp(x), 2) == 2*exp(x)
    assert ((x**(2*y))**3).subs(x**y, 2) == 64
    assert (x*A*B).subs(x*A, y) == y*B
    assert (x*y*(1 + x)*(1 + x*y)).subs(x*y, 2) == 6*(1 + x)
    assert ((1 + A*B)*A*B).subs(A*B, x*A*B)
    assert (x*a/z).subs(x/z, A) == a*A
    assert (x**3*A).subs(x**2*A, a) == a*x
    assert (x**2*A*B).subs(x**2*B, a) == a*A
    assert (x**2*A*B).subs(x**2*A, a) == a*B
    assert (b*A**3/(a**3*c**3)).subs(a**4*c**3*A**3/b**4, z) == \
        b*A**3/(a**3*c**3)
    assert (6*x).subs(2*x, y) == 3*y
    assert (y*exp(x*Rational(3, 2))).subs(y*exp(x), 2) == 2*exp(x/2)
    assert (y*exp(x*Rational(3, 2))).subs(y*exp(x), 2) == 2*exp(x/2)
    assert (A**2*B*A**2*B*A**2).subs(A*B*A, C) == A*C**2*A
    assert (x*A**3).subs(x*A, y) == y*A**2
    assert (x**2*A**3).subs(x*A, y) == y**2*A
    assert (x*A**3).subs(x*A, B) == B*A**2
    assert (x*A*B*A*exp(x*A*B)).subs(x*A, B) == B**2*A*exp(B*B)
    assert (x**2*A*B*A*exp(x*A*B)).subs(x*A, B) == B**3*exp(B**2)
    assert (x**3*A*exp(x*A*B)*A*exp(x*A*B)).subs(x*A, B) == \
        x*B*exp(B**2)*B*exp(B**2)
    assert (x*A*B*C*A*B).subs(x*A*B, C) == C**2*A*B
    assert (-I*a*b).subs(a*b, 2) == -2*I

    # issue 6361
    assert (-8*I*a).subs(-2*a, 1) == 4*I
    assert (-I*a).subs(-a, 1) == I

    # issue 6441
    assert (4*x**2).subs(2*x, y) == y**2
    assert (2*4*x**2).subs(2*x, y) == 2*y**2
    assert (-x**3/9).subs(-x/3, z) == -z**2*x
    assert (-x**3/9).subs(x/3, z) == -z**2*x
    assert (-2*x**3/9).subs(x/3, z) == -2*x*z**2
    assert (-2*x**3/9).subs(-x/3, z) == -2*x*z**2
    assert (-2*x**3/9).subs(-2*x, z) == z*x**2/9
    assert (-2*x**3/9).subs(2*x, z) == -z*x**2/9
    assert (2*(3*x/5/7)**2).subs(3*x/5, z) == 2*(Rational(1, 7))**2*z**2
    assert (4*x).subs(-2*x, z) == 4*x  # try keep subs literal


def test_subs_simple():
    a = symbols('a', commutative=True)
    x = symbols('x', commutative=False)

    assert (2*a).subs(1, 3) == 2*a
    assert (2*a).subs(2, 3) == 3*a
    assert (2*a).subs(a, 3) == 6
    assert sin(2).subs(1, 3) == sin(2)
    assert sin(2).subs(2, 3) == sin(3)
    assert sin(a).subs(a, 3) == sin(3)

    assert (2*x).subs(1, 3) == 2*x
    assert (2*x).subs(2, 3) == 3*x
    assert (2*x).subs(x, 3) == 6
    assert sin(x).subs(x, 3) == sin(3)


def test_subs_constants():
    a, b = symbols('a b', commutative=True)
    x, y = symbols('x y', commutative=False)

    assert (a*b).subs(2*a, 1) == a*b
    assert (1.5*a*b).subs(a, 1) == 1.5*b
    assert (2*a*b).subs(2*a, 1) == b
    assert (2*a*b).subs(4*a, 1) == 2*a*b

    assert (x*y).subs(2*x, 1) == x*y
    assert (1.5*x*y).subs(x, 1) == 1.5*y
    assert (2*x*y).subs(2*x, 1) == y
    assert (2*x*y).subs(4*x, 1) == 2*x*y


def test_subs_commutative():
    a, b, c, d, K = symbols('a b c d K', commutative=True)

    assert (a*b).subs(a*b, K) == K
    assert (a*b*a*b).subs(a*b, K) == K**2
    assert (a*a*b*b).subs(a*b, K) == K**2
    assert (a*b*c*d).subs(a*b*c, K) == d*K
    assert (a*b**c).subs(a, K) == K*b**c
    assert (a*b**c).subs(b, K) == a*K**c
    assert (a*b**c).subs(c, K) == a*b**K
    assert (a*b*c*b*a).subs(a*b, K) == c*K**2
    assert (a**3*b**2*a).subs(a*b, K) == a**2*K**2


def test_subs_noncommutative():
    w, x, y, z, L = symbols('w x y z L', commutative=False)
    alpha = symbols('alpha', commutative=True)
    someint = symbols('someint', commutative=True, integer=True)

    assert (x*y).subs(x*y, L) == L
    assert (w*y*x).subs(x*y, L) == w*y*x
    assert (w*x*y*z).subs(x*y, L) == w*L*z
    assert (x*y*x*y).subs(x*y, L) == L**2
    assert (x*x*y).subs(x*y, L) == x*L
    assert (x*x*y*y).subs(x*y, L) == x*L*y
    assert (w*x*y).subs(x*y*z, L) == w*x*y
    assert (x*y**z).subs(x, L) == L*y**z
    assert (x*y**z).subs(y, L) == x*L**z
    assert (x*y**z).subs(z, L) == x*y**L
    assert (w*x*y*z*x*y).subs(x*y*z, L) == w*L*x*y
    assert (w*x*y*y*w*x*x*y*x*y*y*x*y).subs(x*y, L) == w*L*y*w*x*L**2*y*L

    # Check fractional power substitutions. It should not do
    # substitutions that choose a value for noncommutative log,
    # or inverses that don't already appear in the expressions.
    assert (x*x*x).subs(x*x, L) == L*x
    assert (x*x*x*y*x*x*x*x).subs(x*x, L) == L*x*y*L**2
    for p in range(1, 5):
        for k in range(10):
            assert (y * x**k).subs(x**p, L) == y * L**(k//p) * x**(k % p)
    assert (x**Rational(3, 2)).subs(x**S.Half, L) == x**Rational(3, 2)
    assert (x**S.Half).subs(x**S.Half, L) == L
    assert (x**Rational(-1, 2)).subs(x**S.Half, L) == x**Rational(-1, 2)
    assert (x**Rational(-1, 2)).subs(x**Rational(-1, 2), L) == L

    assert (x**(2*someint)).subs(x**someint, L) == L**2
    assert (x**(2*someint + 3)).subs(x**someint, L) == L**2*x**3
    assert (x**(3*someint + 3)).subs(x**someint, L) == L**3*x**3
    assert (x**(3*someint)).subs(x**(2*someint), L) == L * x**someint
    assert (x**(4*someint)).subs(x**(2*someint), L) == L**2
    assert (x**(4*someint + 1)).subs(x**(2*someint), L) == L**2 * x
    assert (x**(4*someint)).subs(x**(3*someint), L) == L * x**someint
    assert (x**(4*someint + 1)).subs(x**(3*someint), L) == L * x**(someint + 1)

    assert (x**(2*alpha)).subs(x**alpha, L) == x**(2*alpha)
    assert (x**(2*alpha + 2)).subs(x**2, L) == x**(2*alpha + 2)
    assert ((2*z)**alpha).subs(z**alpha, y) == (2*z)**alpha
    assert (x**(2*someint*alpha)).subs(x**someint, L) == x**(2*someint*alpha)
    assert (x**(2*someint + alpha)).subs(x**someint, L) == x**(2*someint + alpha)

    # This could in principle be substituted, but is not currently
    # because it requires recognizing that someint**2 is divisible by
    # someint.
    assert (x**(someint**2 + 3)).subs(x**someint, L) == x**(someint**2 + 3)

    # alpha**z := exp(log(alpha) z) is usually well-defined
    assert (4**z).subs(2**z, y) == y**2

    # Negative powers
    assert (x**(-1)).subs(x**3, L) == x**(-1)
    assert (x**(-2)).subs(x**3, L) == x**(-2)
    assert (x**(-3)).subs(x**3, L) == L**(-1)
    assert (x**(-4)).subs(x**3, L) == L**(-1) * x**(-1)
    assert (x**(-5)).subs(x**3, L) == L**(-1) * x**(-2)

    assert (x**(-1)).subs(x**(-3), L) == x**(-1)
    assert (x**(-2)).subs(x**(-3), L) == x**(-2)
    assert (x**(-3)).subs(x**(-3), L) == L
    assert (x**(-4)).subs(x**(-3), L) == L * x**(-1)
    assert (x**(-5)).subs(x**(-3), L) == L * x**(-2)

    assert (x**1).subs(x**(-3), L) == x
    assert (x**2).subs(x**(-3), L) == x**2
    assert (x**3).subs(x**(-3), L) == L**(-1)
    assert (x**4).subs(x**(-3), L) == L**(-1) * x
    assert (x**5).subs(x**(-3), L) == L**(-1) * x**2


def test_subs_basic_funcs():
    a, b, c, d, K = symbols('a b c d K', commutative=True)
    w, x, y, z, L = symbols('w x y z L', commutative=False)

    assert (x + y).subs(x + y, L) == L
    assert (x - y).subs(x - y, L) == L
    assert (x/y).subs(x, L) == L/y
    assert (x**y).subs(x, L) == L**y
    assert (x**y).subs(y, L) == x**L
    assert ((a - c)/b).subs(b, K) == (a - c)/K
    assert (exp(x*y - z)).subs(x*y, L) == exp(L - z)
    assert (a*exp(x*y - w*z) + b*exp(x*y + w*z)).subs(z, 0) == \
        a*exp(x*y) + b*exp(x*y)
    assert ((a - b)/(c*d - a*b)).subs(c*d - a*b, K) == (a - b)/K
    assert (w*exp(a*b - c)*x*y/4).subs(x*y, L) == w*exp(a*b - c)*L/4


def test_subs_wild():
    R, S, T, U = symbols('R S T U', cls=Wild)

    assert (R*S).subs(R*S, T) == T
    assert (S*R).subs(R*S, T) == T
    assert (R + S).subs(R + S, T) == T
    assert (R**S).subs(R, T) == T**S
    assert (R**S).subs(S, T) == R**T
    assert (R*S**T).subs(R, U) == U*S**T
    assert (R*S**T).subs(S, U) == R*U**T
    assert (R*S**T).subs(T, U) == R*S**U


def test_subs_mixed():
    a, b, c, d, K = symbols('a b c d K', commutative=True)
    w, x, y, z, L = symbols('w x y z L', commutative=False)
    R, S, T, U = symbols('R S T U', cls=Wild)

    assert (a*x*y).subs(x*y, L) == a*L
    assert (a*b*x*y*x).subs(x*y, L) == a*b*L*x
    assert (R*x*y*exp(x*y)).subs(x*y, L) == R*L*exp(L)
    assert (a*x*y*y*x - x*y*z*exp(a*b)).subs(x*y, L) == a*L*y*x - L*z*exp(a*b)
    e = c*y*x*y*x**(R*S - a*b) - T*(a*R*b*S)
    assert e.subs(x*y, L).subs(a*b, K).subs(R*S, U) == \
        c*y*L*x**(U - K) - T*(U*K)


def test_division():
    a, b, c = symbols('a b c', commutative=True)
    x, y, z = symbols('x y z', commutative=True)

    assert (1/a).subs(a, c) == 1/c
    assert (1/a**2).subs(a, c) == 1/c**2
    assert (1/a**2).subs(a, -2) == Rational(1, 4)
    assert (-(1/a**2)).subs(a, -2) == Rational(-1, 4)

    assert (1/x).subs(x, z) == 1/z
    assert (1/x**2).subs(x, z) == 1/z**2
    assert (1/x**2).subs(x, -2) == Rational(1, 4)
    assert (-(1/x**2)).subs(x, -2) == Rational(-1, 4)

    #issue 5360
    assert (1/x).subs(x, 0) == 1/S.Zero


def test_add():
    a, b, c, d, x, y, t = symbols('a b c d x y t')

    assert (a**2 - b - c).subs(a**2 - b, d) in [d - c, a**2 - b - c]
    assert (a**2 - c).subs(a**2 - c, d) == d
    assert (a**2 - b - c).subs(a**2 - c, d) in [d - b, a**2 - b - c]
    assert (a**2 - x - c).subs(a**2 - c, d) in [d - x, a**2 - x - c]
    assert (a**2 - b - sqrt(a)).subs(a**2 - sqrt(a), c) == c - b
    assert (a + b + exp(a + b)).subs(a + b, c) == c + exp(c)
    assert (c + b + exp(c + b)).subs(c + b, a) == a + exp(a)
    assert (a + b + c + d).subs(b + c, x) == a + d + x
    assert (a + b + c + d).subs(-b - c, x) == a + d - x
    assert ((x + 1)*y).subs(x + 1, t) == t*y
    assert ((-x - 1)*y).subs(x + 1, t) == -t*y
    assert ((x - 1)*y).subs(x + 1, t) == y*(t - 2)
    assert ((-x + 1)*y).subs(x + 1, t) == y*(-t + 2)

    # this should work every time:
    e = a**2 - b - c
    assert e.subs(Add(*e.args[:2]), d) == d + e.args[2]
    assert e.subs(a**2 - c, d) == d - b

    # the fallback should recognize when a change has
    # been made; while .1 == Rational(1, 10) they are not the same
    # and the change should be made
    assert (0.1 + a).subs(0.1, Rational(1, 10)) == Rational(1, 10) + a

    e = (-x*(-y + 1) - y*(y - 1))
    ans = (-x*(x) - y*(-x)).expand()
    assert e.subs(-y + 1, x) == ans

    #Test issue 18747
    assert (exp(x) + cos(x)).subs(x, oo) == oo
    assert Add(*[AccumBounds(-1, 1), oo]) == oo
    assert Add(*[oo, AccumBounds(-1, 1)]) == oo

def test_subs_issue_4009():
    assert (I*Symbol('a')).subs(1, 2) == I*Symbol('a')


def test_functions_subs():
    f, g = symbols('f g', cls=Function)
    l = Lambda((x, y), sin(x) + y)
    assert (g(y, x) + cos(x)).subs(g, l) == sin(y) + x + cos(x)
    assert (f(x)**2).subs(f, sin) == sin(x)**2
    assert (f(x, y)).subs(f, log) == log(x, y)
    assert (f(x, y)).subs(f, sin) == f(x, y)
    assert (sin(x) + atan2(x, y)).subs([[atan2, f], [sin, g]]) == \
        f(x, y) + g(x)
    assert (g(f(x + y, x))).subs([[f, l], [g, exp]]) == exp(x + sin(x + y))


def test_derivative_subs():
    f = Function('f')
    g = Function('g')
    assert Derivative(f(x), x).subs(f(x), y) != 0
    # need xreplace to put the function back, see #13803
    assert Derivative(f(x), x).subs(f(x), y).xreplace({y: f(x)}) == \
        Derivative(f(x), x)
    # issues 5085, 5037
    assert cse(Derivative(f(x), x) + f(x))[1][0].has(Derivative)
    assert cse(Derivative(f(x, y), x) +
               Derivative(f(x, y), y))[1][0].has(Derivative)
    eq = Derivative(g(x), g(x))
    assert eq.subs(g, f) == Derivative(f(x), f(x))
    assert eq.subs(g(x), f(x)) == Derivative(f(x), f(x))
    assert eq.subs(g, cos) == Subs(Derivative(y, y), y, cos(x))


def test_derivative_subs2():
    f_func, g_func = symbols('f g', cls=Function)
    f, g = f_func(x, y, z), g_func(x, y, z)
    assert Derivative(f, x, y).subs(Derivative(f, x, y), g) == g
    assert Derivative(f, y, x).subs(Derivative(f, x, y), g) == g
    assert Derivative(f, x, y).subs(Derivative(f, x), g) == Derivative(g, y)
    assert Derivative(f, x, y).subs(Derivative(f, y), g) == Derivative(g, x)
    assert (Derivative(f, x, y, z).subs(
                Derivative(f, x, z), g) == Derivative(g, y))
    assert (Derivative(f, x, y, z).subs(
                Derivative(f, z, y), g) == Derivative(g, x))
    assert (Derivative(f, x, y, z).subs(
                Derivative(f, z, y, x), g) == g)

    # Issue 9135
    assert (Derivative(f, x, x, y).subs(
                Derivative(f, y, y), g) == Derivative(f, x, x, y))
    assert (Derivative(f, x, y, y, z).subs(
                Derivative(f, x, y, y, y), g) == Derivative(f, x, y, y, z))

    assert Derivative(f, x, y).subs(Derivative(f_func(x), x, y), g) == Derivative(f, x, y)


def test_derivative_subs3():
    dex = Derivative(exp(x), x)
    assert Derivative(dex, x).subs(dex, exp(x)) == dex
    assert dex.subs(exp(x), dex) == Derivative(exp(x), x, x)


def test_issue_5284():
    A, B = symbols('A B', commutative=False)
    assert (x*A).subs(x**2*A, B) == x*A
    assert (A**2).subs(A**3, B) == A**2
    assert (A**6).subs(A**3, B) == B**2


def test_subs_iter():
    assert x.subs(reversed([[x, y]])) == y
    it = iter([[x, y]])
    assert x.subs(it) == y
    assert x.subs(Tuple((x, y))) == y


def test_subs_dict():
    a, b, c, d, e = symbols('a b c d e')

    assert (2*x + y + z).subs(dict(x=1, y=2)) == 4 + z

    l = [(sin(x), 2), (x, 1)]
    assert (sin(x)).subs(l) == \
           (sin(x)).subs(dict(l)) == 2
    assert sin(x).subs(reversed(l)) == sin(1)

    expr = sin(2*x) + sqrt(sin(2*x))*cos(2*x)*sin(exp(x)*x)
    reps = dict([
               (sin(2*x), c),
               (sqrt(sin(2*x)), a),
               (cos(2*x), b),
               (exp(x), e),
               (x, d),
    ])
    assert expr.subs(reps) == c + a*b*sin(d*e)

    l = [(x, 3), (y, x**2)]
    assert (x + y).subs(l) == 3 + x**2
    assert (x + y).subs(reversed(l)) == 12

    # If changes are made to convert lists into dictionaries and do
    # a dictionary-lookup replacement, these tests will help to catch
    # some logical errors that might occur
    l = [(y, z + 2), (1 + z, 5), (z, 2)]
    assert (y - 1 + 3*x).subs(l) == 5 + 3*x
    l = [(y, z + 2), (z, 3)]
    assert (y - 2).subs(l) == 3


def test_no_arith_subs_on_floats():
    assert (x + 3).subs(x + 3, a) == a
    assert (x + 3).subs(x + 2, a) == a + 1

    assert (x + y + 3).subs(x + 3, a) == a + y
    assert (x + y + 3).subs(x + 2, a) == a + y + 1

    assert (x + 3.0).subs(x + 3.0, a) == a
    assert (x + 3.0).subs(x + 2.0, a) == x + 3.0

    assert (x + y + 3.0).subs(x + 3.0, a) == a + y
    assert (x + y + 3.0).subs(x + 2.0, a) == x + y + 3.0


def test_issue_5651():
    a, b, c, K = symbols('a b c K', commutative=True)
    assert (a/(b*c)).subs(b*c, K) == a/K
    assert (a/(b**2*c**3)).subs(b*c, K) == a/(c*K**2)
    assert (1/(x*y)).subs(x*y, 2) == S.Half
    assert ((1 + x*y)/(x*y)).subs(x*y, 1) == 2
    assert (x*y*z).subs(x*y, 2) == 2*z
    assert ((1 + x*y)/(x*y)/z).subs(x*y, 1) == 2/z


def test_issue_6075():
    assert Tuple(1, True).subs(1, 2) == Tuple(2, True)


def test_issue_6079():
    # since x + 2.0 == x + 2 we can't do a simple equality test
    assert _aresame((x + 2.0).subs(2, 3), x + 2.0)
    assert _aresame((x + 2.0).subs(2.0, 3), x + 3)
    assert not _aresame(x + 2, x + 2.0)
    assert not _aresame(Basic(cos, 1), Basic(cos, 1.))
    assert _aresame(cos, cos)
    assert not _aresame(1, S.One)
    assert not _aresame(x, symbols('x', positive=True))


def test_issue_4680():
    N = Symbol('N')
    assert N.subs(dict(N=3)) == 3


def test_issue_6158():
    assert (x - 1).subs(1, y) == x - y
    assert (x - 1).subs(-1, y) == x + y
    assert (x - oo).subs(oo, y) == x - y
    assert (x - oo).subs(-oo, y) == x + y


def test_Function_subs():
    f, g, h, i = symbols('f g h i', cls=Function)
    p = Piecewise((g(f(x, y)), x < -1), (g(x), x <= 1))
    assert p.subs(g, h) == Piecewise((h(f(x, y)), x < -1), (h(x), x <= 1))
    assert (f(y) + g(x)).subs({f: h, g: i}) == i(x) + h(y)


def test_simultaneous_subs():
    reps = {x: 0, y: 0}
    assert (x/y).subs(reps) != (y/x).subs(reps)
    assert (x/y).subs(reps, simultaneous=True) == \
        (y/x).subs(reps, simultaneous=True)
    reps = reps.items()
    assert (x/y).subs(reps) != (y/x).subs(reps)
    assert (x/y).subs(reps, simultaneous=True) == \
        (y/x).subs(reps, simultaneous=True)
    assert Derivative(x, y, z).subs(reps, simultaneous=True) == \
        Subs(Derivative(0, y, z), y, 0)


def test_issue_6419_6421():
    assert (1/(1 + x/y)).subs(x/y, x) == 1/(1 + x)
    assert (-2*I).subs(2*I, x) == -x
    assert (-I*x).subs(I*x, x) == -x
    assert (-3*I*y**4).subs(3*I*y**2, x) == -x*y**2


def test_issue_6559():
    assert (-12*x + y).subs(-x, 1) == 12 + y
    # though this involves cse it generated a failure in Mul._eval_subs
    x0, x1 = symbols('x0 x1')
    e = -log(-12*sqrt(2) + 17)/24 - log(-2*sqrt(2) + 3)/12 + sqrt(2)/3
    # XXX modify cse so x1 is eliminated and x0 = -sqrt(2)?
    assert cse(e) == (
        [(x0, sqrt(2))], [x0/3 - log(-12*x0 + 17)/24 - log(-2*x0 + 3)/12])


def test_issue_5261():
    x = symbols('x', real=True)
    e = I*x
    assert exp(e).subs(exp(x), y) == y**I
    assert (2**e).subs(2**x, y) == y**I
    eq = (-2)**e
    assert eq.subs((-2)**x, y) == eq


def test_issue_6923():
    assert (-2*x*sqrt(2)).subs(2*x, y) == -sqrt(2)*y


def test_2arg_hack():
    N = Symbol('N', commutative=False)
    ans = Mul(2, y + 1, evaluate=False)
    assert (2*x*(y + 1)).subs(x, 1, hack2=True) == ans
    assert (2*(y + 1 + N)).subs(N, 0, hack2=True) == ans


@XFAIL
def test_mul2():
    """When this fails, remove things labelled "2-arg hack"
    1) remove special handling in the fallback of subs that
    was added in the same commit as this test
    2) remove the special handling in Mul.flatten
    """
    assert (2*(x + 1)).is_Mul


def test_noncommutative_subs():
    x,y = symbols('x,y', commutative=False)
    assert (x*y*x).subs([(x, x*y), (y, x)], simultaneous=True) == (x*y*x**2*y)


def test_issue_2877():
    f = Float(2.0)
    assert (x + f).subs({f: 2}) == x + 2

    def r(a, b, c):
        return factor(a*x**2 + b*x + c)
    e = r(5.0/6, 10, 5)
    assert nsimplify(e) == 5*x**2/6 + 10*x + 5


def test_issue_5910():
    t = Symbol('t')
    assert (1/(1 - t)).subs(t, 1) is zoo
    n = t
    d = t - 1
    assert (n/d).subs(t, 1) is zoo
    assert (-n/-d).subs(t, 1) is zoo


def test_issue_5217():
    s = Symbol('s')
    z = (1 - 2*x*x)
    w = (1 + 2*x*x)
    q = 2*x*x*2*y*y
    sub = {2*x*x: s}
    assert w.subs(sub) == 1 + s
    assert z.subs(sub) == 1 - s
    assert q == 4*x**2*y**2
    assert q.subs(sub) == 2*y**2*s


def test_issue_10829():
    assert (4**x).subs(2**x, y) == y**2
    assert (9**x).subs(3**x, y) == y**2


def test_pow_eval_subs_no_cache():
    # Tests pull request 9376 is working
    from sympy.core.cache import clear_cache

    s = 1/sqrt(x**2)
    # This bug only appeared when the cache was turned off.
    # We need to approximate running this test without the cache.
    # This creates approximately the same situation.
    clear_cache()

    # This used to fail with a wrong result.
    # It incorrectly returned 1/sqrt(x**2) before this pull request.
    result = s.subs(sqrt(x**2), y)
    assert result == 1/y


def test_RootOf_issue_10092():
    x = Symbol('x', real=True)
    eq = x**3 - 17*x**2 + 81*x - 118
    r = RootOf(eq, 0)
    assert (x < r).subs(x, r) is S.false


def test_issue_8886():
    from sympy.physics.mechanics import ReferenceFrame as R
    # if something can't be sympified we assume that it
    # doesn't play well with SymPy and disallow the
    # substitution
    v = R('A').x
    assert x.subs(x, v) == x
    assert v.subs(v, x) == v
    assert v.__eq__(x) is False


def test_issue_12657():
    # treat -oo like the atom that it is
    reps = [(-oo, 1), (oo, 2)]
    assert (x < -oo).subs(reps) == (x < 1)
    assert (x < -oo).subs(list(reversed(reps))) == (x < 1)
    reps = [(-oo, 2), (oo, 1)]
    assert (x < oo).subs(reps) == (x < 1)
    assert (x < oo).subs(list(reversed(reps))) == (x < 1)


def test_recurse_Application_args():
    F = Lambda((x, y), exp(2*x + 3*y))
    f = Function('f')
    A = f(x, f(x, x))
    C = F(x, F(x, x))
    assert A.subs(f, F) == A.replace(f, F) == C


def test_Subs_subs():
    assert Subs(x*y, x, x).subs(x, y) == Subs(x*y, x, y)
    assert Subs(x*y, x, x + 1).subs(x, y) == \
        Subs(x*y, x, y + 1)
    assert Subs(x*y, y, x + 1).subs(x, y) == \
        Subs(y**2, y, y + 1)
    a = Subs(x*y*z, (y, x, z), (x + 1, x + z, x))
    b = Subs(x*y*z, (y, x, z), (x + 1, y + z, y))
    assert a.subs(x, y) == b and \
        a.doit().subs(x, y) == a.subs(x, y).doit()
    f = Function('f')
    g = Function('g')
    assert Subs(2*f(x, y) + g(x), f(x, y), 1).subs(y, 2) == Subs(
        2*f(x, y) + g(x), (f(x, y), y), (1, 2))


def test_issue_13333():
    eq = 1/x
    assert eq.subs(dict(x='1/2')) == 2
    assert eq.subs(dict(x='(1/2)')) == 2


def test_issue_15234():
    x, y = symbols('x y', real=True)
    p = 6*x**5 + x**4 - 4*x**3 + 4*x**2 - 2*x + 3
    p_subbed = 6*x**5 - 4*x**3 - 2*x + y**4 + 4*y**2 + 3
    assert p.subs([(x**i, y**i) for i in [2, 4]]) == p_subbed
    x, y = symbols('x y', complex=True)
    p = 6*x**5 + x**4 - 4*x**3 + 4*x**2 - 2*x + 3
    p_subbed = 6*x**5 - 4*x**3 - 2*x + y**4 + 4*y**2 + 3
    assert p.subs([(x**i, y**i) for i in [2, 4]]) == p_subbed


def test_issue_6976():
    x, y = symbols('x y')
    assert (sqrt(x)**3 + sqrt(x) + x + x**2).subs(sqrt(x), y) == \
        y**4 + y**3 + y**2 + y
    assert (x**4 + x**3 + x**2 + x + sqrt(x)).subs(x**2, y) == \
        sqrt(x) + x**3 + x + y**2 + y
    assert x.subs(x**3, y) == x
    assert x.subs(x**Rational(1, 3), y) == y**3

    # More substitutions are possible with nonnegative symbols
    x, y = symbols('x y', nonnegative=True)
    assert (x**4 + x**3 + x**2 + x + sqrt(x)).subs(x**2, y) == \
        y**Rational(1, 4) + y**Rational(3, 2) + sqrt(y) + y**2 + y
    assert x.subs(x**3, y) == y**Rational(1, 3)


def test_issue_11746():
    assert (1/x).subs(x**2, 1) == 1/x
    assert (1/(x**3)).subs(x**2, 1) == x**(-3)
    assert (1/(x**4)).subs(x**2, 1) == 1
    assert (1/(x**3)).subs(x**4, 1) == x**(-3)
<<<<<<< HEAD
    assert (1/(y**5)).subs(x**5, 1) == y**(-5)

def test_issue_17823():
    from sympy.physics.mechanics import dynamicsymbols
    q1, q2 = dynamicsymbols('q1, q2')
    expr = q1.diff().diff()**2*q1 + q1.diff()*q2.diff()
    reps={q1: a, q1.diff(): a*x*y, q1.diff().diff(): z}
    assert expr.subs(reps) == a*x*y*Derivative(q2, t) + a*z**2    
=======
    assert (1/(y**5)).subs(x**5, 1) == y**(-5)
>>>>>>> 74227f90
<|MERGE_RESOLUTION|>--- conflicted
+++ resolved
@@ -6,12 +6,7 @@
     AccumBounds, Matrix, zeros, ZeroMatrix)
 from sympy.core.basic import _aresame
 from sympy.testing.pytest import XFAIL
-<<<<<<< HEAD
 from sympy.abc import a, x, y, z, t
-=======
-from sympy.abc import a, x, y, z
->>>>>>> 74227f90
-
 
 def test_subs():
     n3 = Rational(3)
@@ -846,15 +841,12 @@
     assert (1/(x**3)).subs(x**2, 1) == x**(-3)
     assert (1/(x**4)).subs(x**2, 1) == 1
     assert (1/(x**3)).subs(x**4, 1) == x**(-3)
-<<<<<<< HEAD
     assert (1/(y**5)).subs(x**5, 1) == y**(-5)
+
 
 def test_issue_17823():
     from sympy.physics.mechanics import dynamicsymbols
     q1, q2 = dynamicsymbols('q1, q2')
     expr = q1.diff().diff()**2*q1 + q1.diff()*q2.diff()
     reps={q1: a, q1.diff(): a*x*y, q1.diff().diff(): z}
-    assert expr.subs(reps) == a*x*y*Derivative(q2, t) + a*z**2    
-=======
-    assert (1/(y**5)).subs(x**5, 1) == y**(-5)
->>>>>>> 74227f90
+    assert expr.subs(reps) == a*x*y*Derivative(q2, t) + a*z**2    