--- conflicted
+++ resolved
@@ -863,16 +863,7 @@
            log(1 + sqrt(2))**4 + pi**2*log(1 + sqrt(2))**2/2 + pi**4/16
     assert simplify(2**acos(I)**2) == 2**((pi - 2*I*log(1 + sqrt(2)))**2/4)
     p = 2**acos(I+1)**2
-<<<<<<< HEAD
     assert simplify(p) == p
-=======
-    assert simplify(p) == p
-
-    # However, for a complex number it still happens
-    if PY3:
-        raises(RecursionError, lambda: simplify((2**acos(I+1)**2).rewrite('log')))
-    else:
-        raises(RuntimeError, lambda: simplify((2**acos(I+1)**2).rewrite('log')))
 
 
 def test_simplify_kroneckerdelta():
@@ -902,5 +893,4 @@
 def test_issue_17292():
     assert simplify(abs(x)/abs(x**2)) == 1/abs(x)
     # this is bigger than the issue: check that deep processing works
-    assert simplify(5*abs((x**2 - 1)/(x - 1))) == 5*Abs(x + 1)
->>>>>>> 28ea72d8
+    assert simplify(5*abs((x**2 - 1)/(x - 1))) == 5*Abs(x + 1)