"""
This module contains functions to:

    - solve a single equation for a single variable, in any domain either real or complex.

    - solve a system of linear equations with N variables and M equations.

    - solve a system of Non Linear Equations with N variables and M equations
"""
from __future__ import print_function, division

from sympy.core.sympify import sympify
from sympy.core import S, Pow, Dummy, pi, Expr, Wild, Mul, Equality
from sympy.core.numbers import I, Number, Rational, oo
from sympy.core.function import (Lambda, expand, expand_complex)
from sympy.core.relational import Eq
from sympy.simplify.simplify import simplify, fraction, trigsimp
from sympy.core.symbol import Symbol
from sympy.functions import (log, Abs, tan, cot, sin, cos, sec, csc, exp,
                             acos, asin, acsc, asec, arg,
                             piecewise_fold)
from sympy.functions.elementary.trigonometric import (TrigonometricFunction,
                                                      HyperbolicFunction)
from sympy.functions.elementary.miscellaneous import real_root
from sympy.sets import (FiniteSet, EmptySet, imageset, Interval, Intersection,
                        Union, ConditionSet, ImageSet, Complement)
from sympy.matrices import Matrix
from sympy.polys import (roots, Poly, degree, together, PolynomialError,
                         RootOf)
from sympy.solvers.solvers import checksol, denoms, unrad, _simple_dens
from sympy.solvers.polysys import solve_poly_system
from sympy.solvers.inequalities import solve_univariate_inequality
from sympy.utilities import filldedent
from sympy.calculus.util import periodicity, continuous_domain
from sympy.core.compatibility import ordered, default_sort_key


def _invert(f_x, y, x, domain=S.Complexes):
    """
    Reduce the complex valued equation ``f(x) = y`` to a set of equations
    ``{g(x) = h_1(y), g(x) = h_2(y), ..., g(x) = h_n(y) }`` where ``g(x)`` is
    a simpler function than ``f(x)``.  The return value is a tuple ``(g(x),
    set_h)``, where ``g(x)`` is a function of ``x`` and ``set_h`` is
    the set of function ``{h_1(y), h_2(y), ..., h_n(y)}``.
    Here, ``y`` is not necessarily a symbol.

    The ``set_h`` contains the functions along with the information
    about their domain in which they are valid, through set
    operations. For instance, if ``y = Abs(x) - n``, is inverted
    in the real domain, then, the ``set_h`` doesn't simply return
    `{-n, n}`, as the nature of `n` is unknown; rather it will return:
    `Intersection([0, oo) {n}) U Intersection((-oo, 0], {-n})`

    By default, the complex domain is used but note that inverting even
    seemingly simple functions like ``exp(x)`` can give very different
    result in the complex domain than are obtained in the real domain.
    (In the case of ``exp(x)``, the inversion via ``log`` is multi-valued
    in the complex domain, having infinitely many branches.)

    If you are working with real values only (or you are not sure which
    function to use) you should probably use set the domain to
    ``S.Reals`` (or use `invert\_real` which does that automatically).


    Examples
    ========

    >>> from sympy.solvers.solveset import invert_complex, invert_real
    >>> from sympy.abc import x, y
    >>> from sympy import exp, log

    When does exp(x) == y?

    >>> invert_complex(exp(x), y, x)
    (x, ImageSet(Lambda(_n, I*(2*_n*pi + arg(y)) + log(Abs(y))), Integers()))
    >>> invert_real(exp(x), y, x)
    (x, Intersection((-oo, oo), {log(y)}))

    When does exp(x) == 1?

    >>> invert_complex(exp(x), 1, x)
    (x, ImageSet(Lambda(_n, 2*_n*I*pi), Integers()))
    >>> invert_real(exp(x), 1, x)
    (x, {0})

    See Also
    ========
    invert_real, invert_complex
    """
    x = sympify(x)
    if not x.is_Symbol:
        raise ValueError("x must be a symbol")
    f_x = sympify(f_x)
    if not f_x.has(x):
        raise ValueError("Inverse of constant function doesn't exist")
    y = sympify(y)
    if y.has(x):
        raise ValueError("y should be independent of x ")

    if domain.is_subset(S.Reals):
        x, s = _invert_real(f_x, FiniteSet(y), x)
    else:
        x, s = _invert_complex(f_x, FiniteSet(y), x)
    return x, s.intersection(domain) if isinstance(s, FiniteSet) else s


invert_complex = _invert


def invert_real(f_x, y, x, domain=S.Reals):
    """
    Inverts a real-valued function. Same as _invert, but sets
    the domain to ``S.Reals`` before inverting.
    """
    return _invert(f_x, y, x, domain)


def _invert_real(f, g_ys, symbol):
    """Helper function for _invert."""

    if f == symbol:
        return (f, g_ys)

    n = Dummy('n', real=True)

    if hasattr(f, 'inverse') and not isinstance(f, (
            TrigonometricFunction,
            HyperbolicFunction,
            )):
        if len(f.args) > 1:
            raise ValueError("Only functions with one argument are supported.")
        return _invert_real(f.args[0],
                            imageset(Lambda(n, f.inverse()(n)), g_ys),
                            symbol)

    if isinstance(f, Abs):
        pos = Interval(0, S.Infinity)
        neg = Interval(S.NegativeInfinity, 0)
        return _invert_real(f.args[0],
                    Union(imageset(Lambda(n, n), g_ys).intersect(pos),
                          imageset(Lambda(n, -n), g_ys).intersect(neg)), symbol)

    if f.is_Add:
        # f = g + h
        g, h = f.as_independent(symbol)
        if g is not S.Zero:
            return _invert_real(h, imageset(Lambda(n, n - g), g_ys), symbol)

    if f.is_Mul:
        # f = g*h
        g, h = f.as_independent(symbol)

        if g is not S.One:
            return _invert_real(h, imageset(Lambda(n, n/g), g_ys), symbol)

    if f.is_Pow:
        base, expo = f.args
        base_has_sym = base.has(symbol)
        expo_has_sym = expo.has(symbol)

        if not expo_has_sym:
            res = imageset(Lambda(n, real_root(n, expo)), g_ys)
            if expo.is_rational:
                numer, denom = expo.as_numer_denom()
                if numer == S.One or numer == - S.One:
                    return _invert_real(base, res, symbol)
                else:
                    if numer % 2 == 0:
                        n = Dummy('n')
                        neg_res = imageset(Lambda(n, -n), res)
                        return _invert_real(base, res + neg_res, symbol)
                    else:
                        return _invert_real(base, res, symbol)
            else:
                if not base.is_positive:
                    raise ValueError("x**w where w is irrational is not "
                                     "defined for negative x")
                return _invert_real(base, res, symbol)

        if not base_has_sym:
            return _invert_real(expo,
                imageset(Lambda(n, log(n)/log(base)), g_ys), symbol)

    if isinstance(f, TrigonometricFunction):
        if isinstance(g_ys, FiniteSet):
            def inv(trig):
                if isinstance(f, (sin, csc)):
                    F = asin if isinstance(f, sin) else acsc
                    return (lambda a: n*pi + (-1)**n*F(a),)
                if isinstance(f, (cos, sec)):
                    F = acos if isinstance(f, cos) else asec
                    return (
                        lambda a: 2*n*pi + F(a),
                        lambda a: 2*n*pi - F(a),)
                if isinstance(f, (tan, cot)):
                    return (lambda a: n*pi + f.inverse()(a),)

            n = Dummy('n', integer=True)
            invs = S.EmptySet
            for L in inv(f):
                invs += Union(*[imageset(Lambda(n, L(g)), S.Integers) for g in g_ys])
            return _invert_real(f.args[0], invs, symbol)

    return (f, g_ys)


def _invert_complex(f, g_ys, symbol):
    """Helper function for _invert."""

    if f == symbol:
        return (f, g_ys)

    n = Dummy('n')

    if f.is_Add:
        # f = g + h
        g, h = f.as_independent(symbol)
        if g is not S.Zero:
            return _invert_complex(h, imageset(Lambda(n, n - g), g_ys), symbol)

    if f.is_Mul:
        # f = g*h
        g, h = f.as_independent(symbol)

        if g is not S.One:
            if g in set([S.NegativeInfinity, S.ComplexInfinity, S.Infinity]):
                return (h, S.EmptySet)
            return _invert_complex(h, imageset(Lambda(n, n/g), g_ys), symbol)

    if hasattr(f, 'inverse') and \
       not isinstance(f, TrigonometricFunction) and \
       not isinstance(f, exp):
        if len(f.args) > 1:
            raise ValueError("Only functions with one argument are supported.")
        return _invert_complex(f.args[0],
                               imageset(Lambda(n, f.inverse()(n)), g_ys), symbol)

    if isinstance(f, exp):
        if isinstance(g_ys, FiniteSet):
            exp_invs = Union(*[imageset(Lambda(n, I*(2*n*pi + arg(g_y)) +
                                               log(Abs(g_y))), S.Integers)
                               for g_y in g_ys if g_y != 0])
            return _invert_complex(f.args[0], exp_invs, symbol)

    return (f, g_ys)


def domain_check(f, symbol, p):
    """Returns False if point p is infinite or any subexpression of f
    is infinite or becomes so after replacing symbol with p. If none of
    these conditions is met then True will be returned.

    Examples
    ========

    >>> from sympy import Mul, oo
    >>> from sympy.abc import x
    >>> from sympy.solvers.solveset import domain_check
    >>> g = 1/(1 + (1/(x + 1))**2)
    >>> domain_check(g, x, -1)
    False
    >>> domain_check(x**2, x, 0)
    True
    >>> domain_check(1/x, x, oo)
    False

    * The function relies on the assumption that the original form
      of the equation has not been changed by automatic simplification.

    >>> domain_check(x/x, x, 0) # x/x is automatically simplified to 1
    True

    * To deal with automatic evaluations use evaluate=False:

    >>> domain_check(Mul(x, 1/x, evaluate=False), x, 0)
    False
    """
    f, p = sympify(f), sympify(p)
    if p.is_infinite:
        return False
    return _domain_check(f, symbol, p)


def _domain_check(f, symbol, p):
    # helper for domain check
    if f.is_Atom and f.is_finite:
        return True
    elif f.subs(symbol, p).is_infinite:
        return False
    else:
        return all([_domain_check(g, symbol, p)
                    for g in f.args])


def _is_finite_with_finite_vars(f, domain=S.Complexes):
    """
    Return True if the given expression is finite. For symbols that
    don't assign a value for `complex` and/or `real`, the domain will
    be used to assign a value; symbols that don't assign a value
    for `finite` will be made finite. All other assumptions are
    left unmodified.
    """
    def assumptions(s):
        A = s.assumptions0
        if A.get('finite', None) is None:
            A['finite'] = True
        A.setdefault('complex', True)
        A.setdefault('real', domain.is_subset(S.Reals))
        return A

    reps = {s: Dummy(**assumptions(s)) for s in f.free_symbols}
    return f.xreplace(reps).is_finite


def _is_function_class_equation(func_class, f, symbol):
    """ Tests whether the equation is an equation of the given function class.

    The given equation belongs to the given function class if it is
    comprised of functions of the function class which are multiplied by
    or added to expressions independent of the symbol. In addition, the
    arguments of all such functions must be linear in the symbol as well.

    Examples
    ========

    >>> from sympy.solvers.solveset import _is_function_class_equation
    >>> from sympy import tan, sin, tanh, sinh, exp
    >>> from sympy.abc import x
    >>> from sympy.functions.elementary.trigonometric import (TrigonometricFunction,
    ... HyperbolicFunction)
    >>> _is_function_class_equation(TrigonometricFunction, exp(x) + tan(x), x)
    False
    >>> _is_function_class_equation(TrigonometricFunction, tan(x) + sin(x), x)
    True
    >>> _is_function_class_equation(TrigonometricFunction, tan(x**2), x)
    False
    >>> _is_function_class_equation(TrigonometricFunction, tan(x + 2), x)
    True
    >>> _is_function_class_equation(HyperbolicFunction, tanh(x) + sinh(x), x)
    True
    """
    if f.is_Mul or f.is_Add:
        return all(_is_function_class_equation(func_class, arg, symbol)
                   for arg in f.args)

    if f.is_Pow:
        if not f.exp.has(symbol):
            return _is_function_class_equation(func_class, f.base, symbol)
        else:
            return False

    if not f.has(symbol):
        return True

    if isinstance(f, func_class):
        try:
            g = Poly(f.args[0], symbol)
            return g.degree() <= 1
        except PolynomialError:
            return False
    else:
        return False


def _solve_as_rational(f, symbol, domain):
    """ solve rational functions"""
    f = together(f, deep=True)
    g, h = fraction(f)
    if not h.has(symbol):
        try:
            return _solve_as_poly(g, symbol, domain)
        except NotImplementedError:
            # The polynomial formed from g could end up having
            # coefficients in a ring over which finding roots
            # isn't implemented yet, e.g. ZZ[a] for some symbol a
            return ConditionSet(f, symbol, domain)
    else:
        valid_solns = _solveset(g, symbol, domain)
        invalid_solns = _solveset(h, symbol, domain)
        return valid_solns - invalid_solns


def _solve_trig(f, symbol, domain):
    """ Helper to solve trigonometric equations """
    f = trigsimp(f)
    f_original = f
    f = f.rewrite(exp)
    f = together(f)
    g, h = fraction(f)
    y = Dummy('y')
    g, h = g.expand(), h.expand()
    g, h = g.subs(exp(I*symbol), y), h.subs(exp(I*symbol), y)
    if g.has(symbol) or h.has(symbol):
        return ConditionSet(symbol, Eq(f, 0), S.Reals)

    solns = solveset_complex(g, y) - solveset_complex(h, y)

    if isinstance(solns, FiniteSet):
        result = Union(*[invert_complex(exp(I*symbol), s, symbol)[1]
                       for s in solns])
        return Intersection(result, domain)
    elif solns is S.EmptySet:
        return S.EmptySet
    else:
        return ConditionSet(symbol, Eq(f_original, 0), S.Reals)


def _solve_as_poly(f, symbol, domain=S.Complexes):
    """
    Solve the equation using polynomial techniques if it already is a
    polynomial equation or, with a change of variables, can be made so.
    """
    result = None
    if f.is_polynomial(symbol):
        solns = roots(f, symbol, cubics=True, quartics=True,
                      quintics=True, domain='EX')
        num_roots = sum(solns.values())
        if degree(f, symbol) <= num_roots:
            result = FiniteSet(*solns.keys())
        else:
            poly = Poly(f, symbol)
            solns = poly.all_roots()
            if poly.degree() <= len(solns):
                result = FiniteSet(*solns)
            else:
                result = ConditionSet(symbol, Eq(f, 0), domain)
    else:
        poly = Poly(f)
        if poly is None:
            result = ConditionSet(symbol, Eq(f, 0), domain)
        gens = [g for g in poly.gens if g.has(symbol)]

        if len(gens) == 1:
            poly = Poly(poly, gens[0])
            gen = poly.gen
            deg = poly.degree()
            poly = Poly(poly.as_expr(), poly.gen, composite=True)
            poly_solns = FiniteSet(*roots(poly, cubics=True, quartics=True,
                                          quintics=True).keys())

            if len(poly_solns) < deg:
                result = ConditionSet(symbol, Eq(f, 0), domain)

            if gen != symbol:
                y = Dummy('y')
                inverter = invert_real if domain.is_subset(S.Reals) else invert_complex
                lhs, rhs_s = inverter(gen, y, symbol)
                if lhs == symbol:
                    result = Union(*[rhs_s.subs(y, s) for s in poly_solns])
                else:
                    result = ConditionSet(symbol, Eq(f, 0), domain)
        else:
            result = ConditionSet(symbol, Eq(f, 0), domain)

    if result is not None:
        if isinstance(result, FiniteSet):
            # this is to simplify solutions like -sqrt(-I) to sqrt(2)/2
            # - sqrt(2)*I/2. We are not expanding for solution with free
            # variables because that makes the solution more complicated. For
            # example expand_complex(a) returns re(a) + I*im(a)
            if all([s.free_symbols == set() and not isinstance(s, RootOf)
                    for s in result]):
                s = Dummy('s')
                result = imageset(Lambda(s, expand_complex(s)), result)
        if isinstance(result, FiniteSet):
            result = result.intersection(domain)
        return result
    else:
        return ConditionSet(symbol, Eq(f, 0), domain)


def _has_rational_power(expr, symbol):
    """
    Returns (bool, den) where bool is True if the term has a
    non-integer rational power and den is the denominator of the
    expression's exponent.

    Examples
    ========

    >>> from sympy.solvers.solveset import _has_rational_power
    >>> from sympy import sqrt
    >>> from sympy.abc import x
    >>> _has_rational_power(sqrt(x), x)
    (True, 2)
    >>> _has_rational_power(x**2, x)
    (False, 1)
    """
    a, p, q = Wild('a'), Wild('p'), Wild('q')
    pattern_match = expr.match(a*p**q) or {}
    if pattern_match.get(a, S.Zero) is S.Zero:
        return (False, S.One)
    elif p not in pattern_match.keys():
        return (False, S.One)
    elif isinstance(pattern_match[q], Rational) \
            and pattern_match[p].has(symbol):
        if not pattern_match[q].q == S.One:
            return (True, pattern_match[q].q)

    if not isinstance(pattern_match[a], Pow) \
            or isinstance(pattern_match[a], Mul):
        return (False, S.One)
    else:
        return _has_rational_power(pattern_match[a], symbol)


def _solve_radical(f, symbol, solveset_solver):
    """ Helper function to solve equations with radicals """
    eq, cov = unrad(f)
    if not cov:
        result = solveset_solver(eq, symbol) - \
            Union(*[solveset_solver(g, symbol) for g in denoms(f, [symbol])])
    else:
        y, yeq = cov
        if not solveset_solver(y - I, y):
            yreal = Dummy('yreal', real=True)
            yeq = yeq.xreplace({y: yreal})
            eq = eq.xreplace({y: yreal})
            y = yreal
        g_y_s = solveset_solver(yeq, symbol)
        f_y_sols = solveset_solver(eq, y)
        result = Union(*[imageset(Lambda(y, g_y), f_y_sols)
                         for g_y in g_y_s])

    if isinstance(result, Complement):
        solution_set = result
    else:
        f_set = []  # solutions for FiniteSet
        c_set = []  # solutions for ConditionSet
        for s in result:
            if checksol(f, symbol, s):
                f_set.append(s)
            else:
                c_set.append(s)
        solution_set = FiniteSet(*f_set) + ConditionSet(symbol, Eq(f, 0), FiniteSet(*c_set))

    return solution_set


def _solve_abs(f, symbol, domain):
    """ Helper function to solve equation involving absolute value function """
    if not domain.is_subset(S.Reals):
        raise ValueError(filldedent('''
            Absolute values cannot be inverted in the
            complex domain.'''))
    p, q, r = Wild('p'), Wild('q'), Wild('r')
    pattern_match = f.match(p*Abs(q) + r) or {}
    if not pattern_match.get(p, S.Zero).is_zero:
        f_p, f_q, f_r = pattern_match[p], pattern_match[q], pattern_match[r]

        domain = continuous_domain(f_q, symbol, domain)
        q_pos_cond = solve_univariate_inequality(f_q >= 0, symbol,
                                                 relational=False, domain=domain, continuous=True)
        q_neg_cond = q_pos_cond.complement(domain)

        sols_q_pos = solveset_real(f_p*f_q + f_r,
                                           symbol).intersect(q_pos_cond)
        sols_q_neg = solveset_real(f_p*(-f_q) + f_r,
                                           symbol).intersect(q_neg_cond)
        return Union(sols_q_pos, sols_q_neg)
    else:
        return ConditionSet(symbol, Eq(f, 0), domain)


def solve_decomposition(f, symbol, domain):
    """
    Function to solve equations via the principle of "Decomposition
    and Rewriting".

    Examples
    ========
    >>> from sympy import exp, sin, Symbol, pprint, S
    >>> from sympy.solvers.solveset import solve_decomposition as sd
    >>> x = Symbol('x')
    >>> f1 = exp(2*x) - 3*exp(x) + 2
    >>> sd(f1, x, S.Reals)
    {0, log(2)}
    >>> f2 = sin(x)**2 + 2*sin(x) + 1
    >>> pprint(sd(f2, x, S.Reals), use_unicode=False)
              3*pi
    {2*n*pi + ---- | n in Integers()}
               2
    >>> f3 = sin(x + 2)
    >>> pprint(sd(f3, x, S.Reals), use_unicode=False)
    {2*n*pi - 2 | n in Integers()} U {pi*(2*n + 1) - 2 | n in Integers()}

    """
    from sympy.solvers.decompogen import decompogen
    from sympy.calculus.util import function_range
    # decompose the given function
    g_s = decompogen(f, symbol)
    # `y_s` represents the set of values for which the function `g` is to be
    # solved.
    # `solutions` represent the solutions of the equations `g = y_s` or
    # `g = 0` depending on the type of `y_s`.
    # As we are interested in solving the equation: f = 0
    y_s = FiniteSet(0)
    for g in g_s:
        frange = function_range(g, symbol, domain)
        y_s = Intersection(frange, y_s)
        result = S.EmptySet
        if isinstance(y_s, FiniteSet):
            for y in y_s:
                solutions = solveset(Eq(g, y), symbol, domain)
                if not isinstance(solutions, ConditionSet):
                    result += solutions

        else:
            if isinstance(y_s, ImageSet):
                iter_iset = (y_s,)

            elif isinstance(y_s, Union):
                iter_iset = y_s.args

            for iset in iter_iset:
                new_solutions = solveset(Eq(iset.lamda.expr, g), symbol, domain)
                dummy_var = tuple(iset.lamda.expr.free_symbols)[0]
                base_set = iset.base_set
                if isinstance(new_solutions, FiniteSet):
                    new_exprs = new_solutions

                elif isinstance(new_solutions, Intersection):
                    if isinstance(new_solutions.args[1], FiniteSet):
                        new_exprs = new_solutions.args[1]

                for new_expr in new_exprs:
                    result += ImageSet(Lambda(dummy_var, new_expr), base_set)

        if result is S.EmptySet:
            return ConditionSet(symbol, Eq(f, 0), domain)

        y_s = result

    return y_s


def _solveset(f, symbol, domain, _check=False):
    """Helper for solveset to return a result from an expression
    that has already been sympify'ed and is known to contain the
    given symbol."""
    # _check controls whether the answer is checked or not
    from sympy.simplify.simplify import signsimp

    orig_f = f
    tf = f = together(f)
    if f.is_Mul:
        coeff, f = f.as_independent(symbol, as_Add=False)
        if coeff in set([S.ComplexInfinity, S.NegativeInfinity, S.Infinity]):
            f = tf
    if f.is_Add:
        a, h = f.as_independent(symbol)
        m, h = h.as_independent(symbol, as_Add=False)
<<<<<<< HEAD
        f = 1/m*a + h  # XXX condition `m != 0` should be added to soln
=======
>>>>>>> 2df4c5ab
        if m not in set([S.ComplexInfinity, S.Zero, S.Infinity,
                              S.NegativeInfinity]):
            f = a/m + h  # XXX condition `m != 0` should be added to soln

    f = piecewise_fold(f)

    # assign the solvers to use
    solver = lambda f, x, domain=domain: _solveset(f, x, domain)
    if domain.is_subset(S.Reals):
        inverter_func = invert_real
    else:
        inverter_func = invert_complex
    inverter = lambda f, rhs, symbol: inverter_func(f, rhs, symbol, domain)

    result = EmptySet()

    if f.expand().is_zero:
        return domain
    elif not f.has(symbol):
        return EmptySet()
    elif f.is_Mul and all(_is_finite_with_finite_vars(m, domain)
            for m in f.args):
        # if f(x) and g(x) are both finite we can say that the solution of
        # f(x)*g(x) == 0 is same as Union(f(x) == 0, g(x) == 0) is not true in
        # general. g(x) can grow to infinitely large for the values where
        # f(x) == 0. To be sure that we are not silently allowing any
        # wrong solutions we are using this technique only if both f and g are
        # finite for a finite input.
        result = Union(*[solver(m, symbol) for m in f.args])
    elif _is_function_class_equation(TrigonometricFunction, f, symbol) or \
            _is_function_class_equation(HyperbolicFunction, f, symbol):
        result = _solve_trig(f, symbol, domain)
    elif f.is_Piecewise:
        dom = domain
        result = EmptySet()
        expr_set_pairs = f.as_expr_set_pairs()
        for (expr, in_set) in expr_set_pairs:
            if in_set.is_Relational:
                in_set = in_set.as_set()
            if in_set.is_Interval:
                dom -= in_set
            solns = solver(expr, symbol, in_set)
            result += solns
    else:
        lhs, rhs_s = inverter(f, 0, symbol)
        if lhs == symbol:
            # do some very minimal simplification since
            # repeated inversion may have left the result
            # in a state that other solvers (e.g. poly)
            # would have simplified; this is done here
            # rather than in the inverter since here it
            # is only done once whereas there it would
            # be repeated for each step of the inversion
            if isinstance(rhs_s, FiniteSet):
                rhs_s = FiniteSet(*[Mul(*
                    signsimp(i).as_content_primitive())
                    for i in rhs_s])
            result = rhs_s

        elif isinstance(rhs_s, FiniteSet):
            for equation in [lhs - rhs for rhs in rhs_s]:
                if equation == f:
                    if any(_has_rational_power(g, symbol)[0]
                           for g in equation.args) or _has_rational_power(
                           equation, symbol)[0]:
                        result += _solve_radical(equation,
                                                 symbol,
                                                 solver)
                    elif equation.has(Abs):
                        result += _solve_abs(f, symbol, domain)
                    else:
                        result += _solve_as_rational(equation, symbol, domain)
                else:
                    result += solver(equation, symbol)

        elif rhs_s is not S.EmptySet:
            result = ConditionSet(symbol, Eq(f, 0), domain)

    if isinstance(result, ConditionSet):
        num, den = f.as_numer_denom()
        if den.has(symbol):
            _result = _solveset(num, symbol, domain)
            singularities = _solveset(den, symbol, domain)
            result = _result - singularities

    if _check:
        if isinstance(result, ConditionSet):
            # it wasn't solved or has enumerated all conditions
            # -- leave it alone
            return result

        # whittle away all but the symbol-containing core
        # to use this for testing
        fx = orig_f.as_independent(symbol, as_Add=True)[1]
        fx = fx.as_independent(symbol, as_Add=False)[1]

        if isinstance(result, FiniteSet):
            # check the result for invalid solutions
            result = FiniteSet(*[s for s in result
                      if isinstance(s, RootOf)
                      or domain_check(fx, symbol, s)])

    return result


def solveset(f, symbol=None, domain=S.Complexes):
    """Solves a given inequality or equation with set as output

    Parameters
    ==========

    f : Expr or a relational.
        The target equation or inequality
    symbol : Symbol
        The variable for which the equation is solved
    domain : Set
        The domain over which the equation is solved

    Returns
    =======

    Set
        A set of values for `symbol` for which `f` is True or is equal to
        zero. An `EmptySet` is returned if `f` is False or nonzero.
        A `ConditionSet` is returned as unsolved object if algorithms
        to evaluate complete solution are not yet implemented.

    `solveset` claims to be complete in the solution set that it returns.

    Raises
    ======

    NotImplementedError
        The algorithms to solve inequalities in complex domain  are
        not yet implemented.
    ValueError
        The input is not valid.
    RuntimeError
        It is a bug, please report to the github issue tracker.


    Notes
    =====

    Python interprets 0 and 1 as False and True, respectively, but
    in this function they refer to solutions of an expression. So 0 and 1
    return the Domain and EmptySet, respectively, while True and False
    return the opposite (as they are assumed to be solutions of relational
    expressions).


    See Also
    ========

    solveset_real: solver for real domain
    solveset_complex: solver for complex domain

    Examples
    ========

    >>> from sympy import exp, sin, Symbol, pprint, S
    >>> from sympy.solvers.solveset import solveset, solveset_real

    * The default domain is complex. Not specifying a domain will lead
      to the solving of the equation in the complex domain (and this
      is not affected by the assumptions on the symbol):

    >>> x = Symbol('x')
    >>> pprint(solveset(exp(x) - 1, x), use_unicode=False)
    {2*n*I*pi | n in Integers()}

    >>> x = Symbol('x', real=True)
    >>> pprint(solveset(exp(x) - 1, x), use_unicode=False)
    {2*n*I*pi | n in Integers()}

    * If you want to use `solveset` to solve the equation in the
      real domain, provide a real domain. (Using `solveset\_real`
      does this automatically.)

    >>> R = S.Reals
    >>> x = Symbol('x')
    >>> solveset(exp(x) - 1, x, R)
    {0}
    >>> solveset_real(exp(x) - 1, x)
    {0}

    The solution is mostly unaffected by assumptions on the symbol,
    but there may be some slight difference:

    >>> pprint(solveset(sin(x)/x,x), use_unicode=False)
    ({2*n*pi | n in Integers()} \ {0}) U ({2*n*pi + pi | n in Integers()} \ {0})

    >>> p = Symbol('p', positive=True)
    >>> pprint(solveset(sin(p)/p, p), use_unicode=False)
    {2*n*pi | n in Integers()} U {2*n*pi + pi | n in Integers()}

    * Inequalities can be solved over the real domain only. Use of a complex
      domain leads to a NotImplementedError.

    >>> solveset(exp(x) > 1, x, R)
    (0, oo)

    """
    f = sympify(f)

    if f is S.true:
        return domain

    if f is S.false:
        return S.EmptySet

    if not isinstance(f, (Expr, Number)):
        raise ValueError("%s is not a valid SymPy expression" % (f))

    free_symbols = f.free_symbols

    if not free_symbols:
        b = Eq(f, 0)
        if b is S.true:
            return domain
        elif b is S.false:
            return S.EmptySet
        else:
            raise NotImplementedError(filldedent('''
                relationship between value and 0 is unknown: %s''' % b))

    if symbol is None:
        if len(free_symbols) == 1:
            symbol = free_symbols.pop()
        else:
            raise ValueError(filldedent('''
                The independent variable must be specified for a
                multivariate equation.'''))
    elif not getattr(symbol, 'is_Symbol', False):
        raise ValueError('A Symbol must be given, not type %s: %s' %
            (type(symbol), symbol))

    if isinstance(f, Eq):
        from sympy.core import Add
        f = Add(f.lhs, - f.rhs, evaluate=False)
    elif f.is_Relational:
        if not domain.is_subset(S.Reals):
            raise NotImplementedError(filldedent('''
                Inequalities in the complex domain are
                not supported. Try the real domain by
                setting domain=S.Reals'''))
        try:
            result = solve_univariate_inequality(
            f, symbol, relational=False) - _invalid_solutions(
            f, symbol, domain)
        except NotImplementedError:
            result = ConditionSet(symbol, f, domain)
        return result

    return _solveset(f, symbol, domain, _check=True)


def _invalid_solutions(f, symbol, domain):
    bad = S.EmptySet
    for d in denoms(f):
        bad += _solveset(d, symbol, domain, _check=False)
    return bad


def solveset_real(f, symbol):
    return solveset(f, symbol, S.Reals)


def solveset_complex(f, symbol):
    return solveset(f, symbol, S.Complexes)


def solvify(f, symbol, domain):
    """Solves an equation using solveset and returns the solution in accordance
    with the `solve` output API.

    Returns
    =======

    We classify the output based on the type of solution returned by `solveset`.

    Solution    |    Output
    ----------------------------------------
    FiniteSet   | list

    ImageSet,   | list (if `f` is periodic)
    Union       |

    EmptySet    | empty list

    Others      | None


    Raises
    ======

    NotImplementedError
        A ConditionSet is the input.

    Examples
    ========

    >>> from sympy.solvers.solveset import solvify, solveset
    >>> from sympy.abc import x
    >>> from sympy import S, tan, sin, exp
    >>> solvify(x**2 - 9, x, S.Reals)
    [-3, 3]
    >>> solvify(sin(x) - 1, x, S.Reals)
    [pi/2]
    >>> solvify(tan(x), x, S.Reals)
    [0]
    >>> solvify(exp(x) - 1, x, S.Complexes)

    >>> solvify(exp(x) - 1, x, S.Reals)
    [0]

    """
    solution_set = solveset(f, symbol, domain)
    result = None
    if solution_set is S.EmptySet:
        result = []

    elif isinstance(solution_set, ConditionSet):
        raise NotImplementedError('solveset is unable to solve this equation.')

    elif isinstance(solution_set, FiniteSet):
        result = list(solution_set)

    else:
        period = periodicity(f, symbol)
        if period is not None:
            solutions = S.EmptySet
            if isinstance(solution_set, ImageSet):
                iter_solutions = (solution_set,)
            elif isinstance(solution_set, Union):
                if all(isinstance(i, ImageSet) for i in solution_set.args):
                    iter_solutions = solution_set.args

            for solution in iter_solutions:
                solutions += solution.intersect(Interval(0, period, False, True))

            if isinstance(solutions, FiniteSet):
                result = list(solutions)

        else:
            solution = solution_set.intersect(domain)
            if isinstance(solution, FiniteSet):
                result += solution

    return result


###############################################################################
################################ LINSOLVE #####################################
###############################################################################


def linear_eq_to_matrix(equations, *symbols):
    r"""
    Converts a given System of Equations into Matrix form.
    Here `equations` must be a linear system of equations in
    `symbols`. The order of symbols in input `symbols` will
    determine the order of coefficients in the returned
    Matrix.

    The Matrix form corresponds to the augmented matrix form.
    For example:

    .. math:: 4x + 2y + 3z  = 1
    .. math:: 3x +  y +  z  = -6
    .. math:: 2x + 4y + 9z  = 2

    This system would return `A` & `b` as given below:

    ::

         [ 4  2  3 ]          [ 1 ]
     A = [ 3  1  1 ]   b  =   [-6 ]
         [ 2  4  9 ]          [ 2 ]

    Examples
    ========

    >>> from sympy import linear_eq_to_matrix, symbols
    >>> x, y, z = symbols('x, y, z')
    >>> eqns = [x + 2*y + 3*z - 1, 3*x + y + z + 6, 2*x + 4*y + 9*z - 2]
    >>> A, b = linear_eq_to_matrix(eqns, [x, y, z])
    >>> A
    Matrix([
    [1, 2, 3],
    [3, 1, 1],
    [2, 4, 9]])
    >>> b
    Matrix([
    [ 1],
    [-6],
    [ 2]])
    >>> eqns = [x + z - 1, y + z, x - y]
    >>> A, b = linear_eq_to_matrix(eqns, [x, y, z])
    >>> A
    Matrix([
    [1,  0, 1],
    [0,  1, 1],
    [1, -1, 0]])
    >>> b
    Matrix([
    [1],
    [0],
    [0]])

    * Symbolic coefficients are also supported

    >>> a, b, c, d, e, f = symbols('a, b, c, d, e, f')
    >>> eqns = [a*x + b*y - c, d*x + e*y - f]
    >>> A, B = linear_eq_to_matrix(eqns, x, y)
    >>> A
    Matrix([
    [a, b],
    [d, e]])
    >>> B
    Matrix([
    [c],
    [f]])

    """

    if not symbols:
        raise ValueError('Symbols must be given, for which coefficients \
                         are to be found.')

    if hasattr(symbols[0], '__iter__'):
        symbols = symbols[0]

    M = Matrix([symbols])
    # initialise Matrix with symbols + 1 columns
    M = M.col_insert(len(symbols), Matrix([1]))
    row_no = 1

    for equation in equations:
        f = sympify(equation)
        if isinstance(f, Equality):
            f = f.lhs - f.rhs

        # Extract coeff of symbols
        coeff_list = []
        for symbol in symbols:
            coeff_list.append(f.coeff(symbol))

        # append constant term (term free from symbols)
        coeff_list.append(-f.as_coeff_add(*symbols)[0])

        # insert equations coeff's into rows
        M = M.row_insert(row_no, Matrix([coeff_list]))
        row_no += 1

    # delete the initialised (Ist) trivial row
    M.row_del(0)
    A, b = M[:, :-1], M[:, -1:]
    return A, b


def linsolve(system, *symbols):
    r"""
    Solve system of N linear equations with M variables, which
    means both under - and overdetermined systems are supported.
    The possible number of solutions is zero, one or infinite.
    Zero solutions throws a ValueError, where as infinite
    solutions are represented parametrically in terms of given
    symbols. For unique solution a FiniteSet of ordered tuple
    is returned.

    All Standard input formats are supported:
    For the given set of Equations, the respective input types
    are given below:

    .. math:: 3x + 2y -   z = 1
    .. math:: 2x - 2y + 4z = -2
    .. math:: 2x -   y + 2z = 0

    * Augmented Matrix Form, `system` given below:

    ::

              [3   2  -1  1]
     system = [2  -2   4 -2]
              [2  -1   2  0]

    * List Of Equations Form

    `system  =  [3x + 2y - z - 1, 2x - 2y + 4z + 2, 2x - y + 2z]`

    * Input A & b Matrix Form (from Ax = b) are given as below:

    ::

         [3   2  -1 ]         [  1 ]
     A = [2  -2   4 ]    b =  [ -2 ]
         [2  -1   2 ]         [  0 ]

    `system = (A, b)`

    Symbols to solve for should be given as input in all the
    cases either in an iterable or as comma separated arguments.
    This is done to maintain consistency in returning solutions
    in the form of variable input by the user.

    The algorithm used here is Gauss-Jordan elimination, which
    results, after elimination, in an row echelon form matrix.

    Returns
    =======

    A FiniteSet of ordered tuple of values of `symbols` for which
    the `system` has solution.

    Please note that general FiniteSet is unordered, the solution
    returned here is not simply a FiniteSet of solutions, rather
    it is a FiniteSet of ordered tuple, i.e. the first & only
    argument to FiniteSet is a tuple of solutions, which is ordered,
    & hence the returned solution is ordered.

    Also note that solution could also have been returned as an
    ordered tuple, FiniteSet is just a wrapper `{}` around
    the tuple. It has no other significance except for
    the fact it is just used to maintain a consistent output
    format throughout the solveset.

    Returns EmptySet(), if the linear system is inconsistent.

    Raises
    ======

    ValueError
        The input is not valid.
        The symbols are not given.

    Examples
    ========

    >>> from sympy import Matrix, S, linsolve, symbols
    >>> x, y, z = symbols("x, y, z")
    >>> A = Matrix([[1, 2, 3], [4, 5, 6], [7, 8, 10]])
    >>> b = Matrix([3, 6, 9])
    >>> A
    Matrix([
    [1, 2,  3],
    [4, 5,  6],
    [7, 8, 10]])
    >>> b
    Matrix([
    [3],
    [6],
    [9]])
    >>> linsolve((A, b), [x, y, z])
    {(-1, 2, 0)}

    * Parametric Solution: In case the system is under determined, the function
      will return parametric solution in terms of the given symbols.
      Free symbols in the system are returned as it is. For e.g. in the system
      below, `z` is returned as the solution for variable z, which means z is a
      free symbol, i.e. it can take arbitrary values.

    >>> A = Matrix([[1, 2, 3], [4, 5, 6], [7, 8, 9]])
    >>> b = Matrix([3, 6, 9])
    >>> linsolve((A, b), [x, y, z])
    {(z - 1, -2*z + 2, z)}

    * List of Equations as input

    >>> Eqns = [3*x + 2*y - z - 1, 2*x - 2*y + 4*z + 2, - x + S(1)/2*y - z]
    >>> linsolve(Eqns, x, y, z)
    {(1, -2, -2)}

    * Augmented Matrix as input

    >>> aug = Matrix([[2, 1, 3, 1], [2, 6, 8, 3], [6, 8, 18, 5]])
    >>> aug
    Matrix([
    [2, 1,  3, 1],
    [2, 6,  8, 3],
    [6, 8, 18, 5]])
    >>> linsolve(aug, x, y, z)
    {(3/10, 2/5, 0)}

    * Solve for symbolic coefficients

    >>> a, b, c, d, e, f = symbols('a, b, c, d, e, f')
    >>> eqns = [a*x + b*y - c, d*x + e*y - f]
    >>> linsolve(eqns, x, y)
    {((-b*f + c*e)/(a*e - b*d), (a*f - c*d)/(a*e - b*d))}

    * A degenerate system returns solution as set of given
      symbols.

    >>> system = Matrix(([0,0,0], [0,0,0], [0,0,0]))
    >>> linsolve(system, x, y)
    {(x, y)}

    * For an empty system linsolve returns empty set

    >>> linsolve([ ], x)
    EmptySet()

    """

    if not system:
        return S.EmptySet

    if not symbols:
        raise ValueError('Symbols must be given, for which solution of the '
                         'system is to be found.')

    if hasattr(symbols[0], '__iter__'):
        symbols = symbols[0]

    try:
        sym = symbols[0].is_Symbol
    except AttributeError:
        sym = False

    if not sym:
        raise ValueError('Symbols or iterable of symbols must be given as '
                         'second argument, not type %s: %s' % (type(symbols[0]), symbols[0]))

    # 1). Augmented Matrix input Form
    if isinstance(system, Matrix):
        A, b = system[:, :-1], system[:, -1:]

    elif hasattr(system, '__iter__'):

        # 2). A & b as input Form
        if len(system) == 2 and system[0].is_Matrix:
            A, b = system[0], system[1]

        # 3). List of equations Form
        if not system[0].is_Matrix:
            A, b = linear_eq_to_matrix(system, symbols)

    else:
        raise ValueError("Invalid arguments")

    # Solve using Gauss-Jordan elimination
    try:
        sol, params, free_syms = A.gauss_jordan_solve(b, freevar=True)
    except ValueError:
        # No solution
        return EmptySet()

    # Replace free parameters with free symbols
    solution = []
    if params:
        for s in sol:
            for k, v in enumerate(params):
                s = s.xreplace({v: symbols[free_syms[k]]})
            solution.append(simplify(s))
    else:
        for s in sol:
            solution.append(simplify(s))

    # Return solutions
    solution = FiniteSet(tuple(solution))
    return solution




##############################################################################
# ------------------------------nonlinsolve ---------------------------------#
##############################################################################

def _return_conditionset(eqs, symbols):
        # return conditionset
        condition_set = ConditionSet(
            FiniteSet(*symbols),
            FiniteSet(*eqs),
            S.Complexes)
        return condition_set


def substitution(system, symbols, result=[{}], known_symbols=[],
                 exclude=[], all_symbols=None):
    r"""
     Solves the `system` using substitution method. It is used in
     `nonlinsolve`. This will be called from `nonlinsolve` when any
     equation(s) is non polynomial equation.

    Parameters
    ==========

    system : list of equations
        The target system of equations
    symbols : list of symbols to be solved.
        The variable(s) for which the system is solved
    known_symbols : list of solved symbols
        Values are known for these variable(s)
    result : An empty list or list of dict
        If No symbol values is known then empty list otherwise
        symbol as keys and corresponding value in dict.
    exclude : Set of expression.
        Mostly denominator expression(s) of the equations of the system.
        Final solution should not satisfy these expressions.
    all_symbols : known_symbols + symbols(unsolved).

    Returns
    =======

    A FiniteSet of ordered tuple of values of `all_symbols` for which the
    `system` has solution. Order of values in the tuple is same as symbols
    present in the parameter `all_symbols`. If parameter `all_symbols` is None
    then same as symbols present in the parameter `symbols`.

    Please note that general FiniteSet is unordered, the solution returned
    here is not simply a FiniteSet of solutions, rather it is a FiniteSet of
    ordered tuple, i.e. the first & only argument to FiniteSet is a tuple of
    solutions, which is ordered, & hence the returned solution is ordered.

    Also note that solution could also have been returned as an ordered tuple,
    FiniteSet is just a wrapper `{}` around the tuple. It has no other
    significance except for the fact it is just used to maintain a consistent
    output format throughout the solveset.

    Raises
    ======

    ValueError
        The input is not valid.
        The symbols are not given.
    AttributeError
        The input symbols are not `Symbol` type.

    Examples
    ========

    >>> from sympy.core.symbol import symbols
    >>> x, y = symbols('x, y', real=True)
    >>> from sympy.solvers.solveset import substitution
    >>> substitution([x + y], [x], [{y: 1}], [y], set([]), [x, y])
    {(-1, 1)}

    * when you want soln should not satisfy eq `x + 1 = 0`

    >>> substitution([x + y], [x], [{y: 1}], [y], set([x + 1]), [y, x])
    EmptySet()
    >>> substitution([x + y], [x], [{y: 1}], [y], set([x - 1]), [y, x])
    {(1, -1)}
    >>> substitution([x + y - 1, y - x**2 + 5], [x, y])
    {(-3, 4), (2, -1)}

    * Returns both real and complex solution

    >>> x, y, z = symbols('x, y, z')
    >>> from sympy import exp, sin
    >>> substitution([exp(x) - sin(y), y**2 - 4], [x, y])
    {(log(sin(2)), 2), (ImageSet(Lambda(_n, I*(2*_n*pi + pi) +
        log(sin(2))), Integers()), -2), (ImageSet(Lambda(_n, 2*_n*I*pi +
        Mod(log(sin(2)), 2*I*pi)), Integers()), 2)}

    >>> eqs = [z**2 + exp(2*x) - sin(y), -3 + exp(-y)]
    >>> substitution(eqs, [y, z])
    {(-log(3), -sqrt(-exp(2*x) - sin(log(3)))),
    (-log(3), sqrt(-exp(2*x) - sin(log(3)))),
    (ImageSet(Lambda(_n, 2*_n*I*pi + Mod(-log(3), 2*I*pi)), Integers()),
    ImageSet(Lambda(_n, -sqrt(-exp(2*x) + sin(2*_n*I*pi +
    Mod(-log(3), 2*I*pi)))), Integers())),
    (ImageSet(Lambda(_n, 2*_n*I*pi + Mod(-log(3), 2*I*pi)), Integers()),
    ImageSet(Lambda(_n, sqrt(-exp(2*x) + sin(2*_n*I*pi +
        Mod(-log(3), 2*I*pi)))), Integers()))}

    """

    from sympy import Complement
    from sympy.core.compatibility import is_sequence

    if not system:
        return S.EmptySet

    if not symbols:
        msg = ('Symbols must be given, for which solution of the '
               'system is to be found.')
        raise ValueError(filldedent(msg))

    if not is_sequence(symbols):
        msg = ('symbols should be given as a sequence, e.g. a list.'
               'Not type %s: %s')
        raise TypeError(filldedent(msg % (type(symbols), symbols)))

    try:
        sym = symbols[0].is_Symbol
    except AttributeError:
        sym = False

    if not sym:
        msg = ('Iterable of symbols must be given as '
               'second argument, not type %s: %s')
        raise ValueError(filldedent(msg % (type(symbols[0]), symbols[0])))

    # By default `all_symbols` will be same as `symbols`
    if all_symbols is None:
        all_symbols = symbols

    old_result = result
    # storing complements and intersection for particular symbol
    complements = {}
    intersections = {}

    # when total_solveset_call is equals to total_conditionset
    # means solvest fail to solve all the eq.
    total_conditionset = -1
    total_solveset_call = -1

    def _unsolved_syms(eq, sort=False):
        """Returns the unsolved symbol present
        in the equation `eq`.
        """
        free = eq.free_symbols
        unsolved = (free - set(known_symbols)) & set(all_symbols)
        if sort:
            unsolved = list(unsolved)
            unsolved.sort(key=default_sort_key)
        return unsolved
    # end of _unsolved_syms()

    # sort such that equation with the fewest potential symbols is first.
    # means eq with less number of variable first in the list.
    eqs_in_better_order = list(
        ordered(system, lambda _: len(_unsolved_syms(_))))

    def add_intersection_complement(result, sym_set, **flags):
        # If solveset have returned some intersection/complement
        # for any symbol. It will be added in final solution.
        final_result = []
        for res in result:
            res_copy = res
            for key_res, value_res in res.items():
                # Intersection/complement is in Interval or Set.
                intersection_true = flags.get('Intersection', True)
                complements_true = flags.get('Complement', True)
                for key_sym, value_sym in sym_set.items():
                    if key_sym == key_res:
                        if intersection_true:
                            # testcase is not added for this line(intersection)
                            new_value = \
                                Intersection(FiniteSet(value_res), value_sym)
                            if new_value is not S.EmptySet:
                                res_copy[key_res] = new_value
                        if complements_true:
                            new_value = \
                                Complement(FiniteSet(value_res), value_sym)
                            if new_value is not S.EmptySet:
                                res_copy[key_res] = new_value
            final_result.append(res_copy)
        return final_result
    # end of def add_intersection_complement()

    def _extract_main_soln(sol, soln_imageset):
            """separate the Complements, Intersections, ImageSet lambda expr
            and it's base_set.
            """
            # if there is union, then need to check
            # Complement, Intersection, Imageset.
            # Order should not be changed.
            if isinstance(sol, Complement):
                # extract solution and complement
                complements[sym] = sol.args[1]
                sol = sol.args[0]
                # complement will be added at the end
                # using `add_intersection_complement` method
            if isinstance(sol, Intersection):
                # Interval/Set will be at 0th index always
                if sol.args[0] != Interval(-oo, oo):
                    # sometimes solveset returns soln
                    # with intersection `S.Reals`, to confirm that
                    # soln is in `domain=S.Reals` or not. We don't consider
                    # that intersecton.
                    intersections[sym] = sol.args[0]
                sol = sol.args[1]
            # after intersection and complement Imageset should
            # be checked.
            if isinstance(sol, ImageSet):
                soln_imagest = sol
                expr2 = sol.lamda.expr
                sol = FiniteSet(expr2)
                soln_imageset[expr2] = soln_imagest

            # if there is union of Imageset or other in soln.
            # no testcase is written for this if block
            if isinstance(sol, Union):
                sol_args = sol.args
                sol = S.EmptySet
                # We need in sequence so append finteset elements
                # and then imageset or other.
                for sol_arg2 in sol_args:
                    if isinstance(sol_arg2, FiniteSet):
                        sol += sol_arg2
                    else:
                        # ImageSet, Intersection, complement then
                        # append them directly
                        sol += FiniteSet(sol_arg2)

            if not isinstance(sol, FiniteSet):
                sol = FiniteSet(sol)
            return sol, soln_imageset
    # end of def _extract_main_soln()

    # helper function for _append_new_soln
    def _check_exclude(rnew, imgset_yes):
        rnew_ = rnew
        if imgset_yes:
            # replace all dummy variables (Imageset lambda variables)
            # with zero before `checksol`. Considering fundamental soln
            # for `checksol`.
            rnew_copy = rnew.copy()
            dummy_n = imgset_yes[0]
            for key_res, value_res in rnew_copy.items():
                rnew_copy[key_res] = value_res.subs(dummy_n, 0)
            rnew_ = rnew_copy
        # satisfy_exclude == true if it satisfies the expr of `exclude` list.
        try:
            # something like : `Mod(-log(3), 2*I*pi)` can't be
            # simplified right now, so `checksol` returns `TypeError`.
            # when this issue is fixed this try block should be
            # removed. Mod(-log(3), 2*I*pi) == -log(3)
            satisfy_exclude = any(
                checksol(d, rnew_) for d in exclude)
        except TypeError:
            satisfy_exclude = None
        return satisfy_exclude
    # end of def _check_exclude()

    # helper function for _append_new_soln
    def _restore_imgset(rnew, original_imageset, newresult):
        restore_sym = set(rnew.keys()) & \
            set(original_imageset.keys())
        for key_sym in restore_sym:
            img = original_imageset[key_sym]
            rnew[key_sym] = img
        if rnew not in newresult:
            newresult.append(rnew)
    # end of def _restore_imgset()

    def _append_eq(eq, result, res, delete_soln, n=None):
        u = Dummy('u')
        if n:
            eq = eq.subs(n, 0)
        satisfy = checksol(u, u, eq, minimal=True)
        if satisfy is False:
            delete_soln = True
            res = {}
        else:
            result.append(res)
        return result, res, delete_soln

    def _append_new_soln(rnew, sym, sol, imgset_yes, soln_imageset,
                         original_imageset, newresult, eq=None):
        """If `rnew` (A dict <symbol: soln>) contains valid soln
        append it to `newresult` list.
        `imgset_yes` is (base, dummy_var) if there was imageset in previously
         calculated result(otherwise empty tuple). `original_imageset` is dict
         of imageset expr and imageset from this result.
        `soln_imageset` dict of imageset expr and imageset of new soln.
        """
        satisfy_exclude = _check_exclude(rnew, imgset_yes)
        delete_soln = False
        # soln should not satisfy expr present in `exclude` list.
        if not satisfy_exclude:
            local_n = None
            # if it is imageset
            if imgset_yes:
                local_n = imgset_yes[0]
                base = imgset_yes[1]
                if sym and sol:
                    # when `sym` and `sol` is `None` means no new
                    # soln. In that case we will append rnew directly after
                    # substituting original imagesets in rnew values if present
                    # (second last line of this function using _restore_imgset)
                    dummy_list = list(sol.atoms(Dummy))
                    # use one dummy `n` which is in
                    # previous imageset
                    local_n_list = [
                        local_n for i in range(
                            0, len(dummy_list))]

                    dummy_zip = zip(dummy_list, local_n_list)
                    lam = Lambda(local_n, sol.subs(dummy_zip))
                    rnew[sym] = ImageSet(lam, base)
                if eq is not None:
                    newresult, rnew, delete_soln = _append_eq(
                        eq, newresult, rnew, delete_soln, local_n)
            elif eq is not None:
                newresult, rnew, delete_soln = _append_eq(
                    eq, newresult, rnew, delete_soln)
            elif soln_imageset:
                rnew[sym] = soln_imageset[sol]
                # restore original imageset
                _restore_imgset(rnew, original_imageset, newresult)
            else:
                newresult.append(rnew)
        elif satisfy_exclude:
            delete_soln = True
            rnew = {}
        _restore_imgset(rnew, original_imageset, newresult)
        return newresult, delete_soln
    # end of def _append_new_soln()

    def _new_order_result(result, eq):
        # separate first, second priority. `res` that makes `eq` value equals
        # to zero, should be used first then other result(second priority).
        # If it is not done then we may miss some soln.
        first_priority = []
        second_priority = []
        for res in result:
            if not any(isinstance(val, ImageSet) for val in res.values()):
                if eq.subs(res) == 0:
                    first_priority.append(res)
                else:
                    second_priority.append(res)
        if first_priority or second_priority:
            return first_priority + second_priority
        return result

    def _solve_using_known_values(result, solver):
        """Solves the system using already known solution
        (result contains the dict <symbol: value>).
        solver is `solveset_complex` or `solveset_real`.
        """
        # stores imageset <expr: imageset(Lambda(n, expr), base)>.
        soln_imageset = {}
        total_solvest_call = 0
        total_conditionst = 0

        # sort such that equation with the fewest potential symbols is first.
        # means eq with less variable first
        for index, eq in enumerate(eqs_in_better_order):
            newresult = []
            original_imageset = {}
            # if imageset expr is used to solve other symbol
            imgset_yes = False
            result = _new_order_result(result, eq)
            for res in result:
                got_symbol = set()  # symbols solved in one iteration
                if soln_imageset:
                    # find the imageset and use its expr.
                    for key_res, value_res in res.items():
                        if isinstance(value_res, ImageSet):
                            res[key_res] = value_res.lamda.expr
                            original_imageset[key_res] = value_res
                            dummy_n = value_res.lamda.expr.atoms(Dummy).pop()
                            base = value_res.base_set
                            imgset_yes = (dummy_n, base)
                # update eq with everything that is known so far
                eq2 = eq.subs(res)
                unsolved_syms = _unsolved_syms(eq2, sort=True)
                if not unsolved_syms:
                    if res:
                        newresult, delete_res = _append_new_soln(
                            res, None, None, imgset_yes, soln_imageset,
                            original_imageset, newresult, eq2)
                        if delete_res:
                            # `delete_res` is true, means substituting `res` in
                            # eq2 doesn't return `zero` or deleting the `res`
                            # (a soln) since it staisfies expr of `exclude`
                            # list.
                            result.remove(res)
                    continue  # skip as it's independent of desired symbols
                depen = eq2.as_independent(unsolved_syms)[0]
                if depen.has(Abs) and solver == solveset_complex:
                    # Absolute values cannot be inverted in the
                    # complex domain
                    continue
                soln_imageset = {}
                for sym in unsolved_syms:
                    not_solvable = False
                    try:
                        soln = solver(eq2, sym)
                        total_solvest_call += 1
                        soln_new = S.EmptySet
                        if isinstance(soln, Complement):
                            # separate solution and complement
                            complements[sym] = soln.args[1]
                            soln = soln.args[0]
                            # complement will be added at the end
                        if isinstance(soln, Intersection):
                            # Interval will be at 0th index always
                            if soln.args[0] != Interval(-oo, oo):
                                # sometimes solveset returns soln
                                # with intersection S.Reals, to confirm that
                                # soln is in domain=S.Reals
                                intersections[sym] = soln.args[0]
                            soln_new += soln.args[1]
                        soln = soln_new if soln_new else soln
                        if index > 0 and solver == solveset_real:
                            # one symbol's real soln , another symbol may have
                            # corresponding complex soln.
                            if not isinstance(soln, (ImageSet, ConditionSet)):
                                soln += solveset_complex(eq2, sym)
                    except NotImplementedError:
                        # If sovleset is not able to solve equation `eq2`. Next
                        # time we may get soln using next equation `eq2`
                        continue
                    if isinstance(soln, ConditionSet):
                            soln = S.EmptySet
                            # don't do `continue` we may get soln
                            # in terms of other symbol(s)
                            not_solvable = True
                            total_conditionst += 1

                    if soln is not S.EmptySet:
                        soln, soln_imageset = _extract_main_soln(
                            soln, soln_imageset)

                    for sol in soln:
                        # sol is not a `Union` since we checked it
                        # before this loop
                        sol, soln_imageset = _extract_main_soln(
                            sol, soln_imageset)
                        sol = set(sol).pop()
                        free = sol.free_symbols
                        if got_symbol and any([
                            ss in free for ss in got_symbol
                        ]):
                            # sol depends on previously solved symbols
                            # then continue
                            continue
                        rnew = res.copy()
                        # put each solution in res and append the new  result
                        # in the new result list (solution for symbol `s`)
                        # along with old results.
                        for k, v in res.items():
                            if isinstance(v, Expr):
                                # if any unsolved symbol is present
                                # Then subs known value
                                rnew[k] = v.subs(sym, sol)
                        # and add this new solution
                        if soln_imageset:
                            # replace all lambda variables with 0.
                            imgst = soln_imageset[sol]
                            rnew[sym] = imgst.lamda(
                                *[0 for i in range(0, len(
                                    imgst.lamda.variables))])
                        else:
                            rnew[sym] = sol
                        newresult, delete_res = _append_new_soln(
                            rnew, sym, sol, imgset_yes, soln_imageset,
                            original_imageset, newresult)
                        if delete_res:
                            # deleting the `res` (a soln) since it staisfies
                            # eq of `exclude` list
                            result.remove(res)
                    # solution got for sym
                    if not not_solvable:
                        got_symbol.add(sym)
            # next time use this new soln
            if newresult:
                result = newresult
        return result, total_solvest_call, total_conditionst
    # end def _solve_using_know_values()

    new_result_real, solve_call1, cnd_call1 = _solve_using_known_values(
        old_result, solveset_real)
    new_result_complex, solve_call2, cnd_call2 = _solve_using_known_values(
        old_result, solveset_complex)

    # when `total_solveset_call` is equals to `total_conditionset`
    # means solvest fails to solve all the eq.
    # return conditionset in this case
    total_conditionset += (cnd_call1 + cnd_call2)
    total_solveset_call += (solve_call1 + solve_call2)

    if total_conditionset == total_solveset_call and total_solveset_call != -1:
        return _return_conditionset(eqs_in_better_order, all_symbols)

    # overall result
    result = new_result_real + new_result_complex

    result_all_variables = []
    result_infinite = []
    for res in result:
        if not res:
            # means {None : None}
            continue
        # If length < len(all_symbols) means infinite soln.
        # Some or all the soln is dependent on 1 symbol.
        # eg. {x: y+2} then final soln {x: y+2, y: y}
        if len(res) < len(all_symbols):
            solved_symbols = res.keys()
            unsolved = list(filter(
                lambda x: x not in solved_symbols, all_symbols))
            for unsolved_sym in unsolved:
                res[unsolved_sym] = unsolved_sym
            result_infinite.append(res)
        if res not in result_all_variables:
            result_all_variables.append(res)

    if result_infinite:
        # we have general soln
        # eg : [{x: -1, y : 1}, {x : -y , y: y}] then
        # return [{x : -y, y : y}]
        result_all_variables = result_infinite
    if intersections and complements:
        # no testcase is added for this block
        result_all_variables = add_intersection_complement(
            result_all_variables, intersections,
            Intersection=True, Complement=True)
    elif intersections:
        result_all_variables = add_intersection_complement(
            result_all_variables, intersections, Intersection=True)
    elif complements:
        result_all_variables = add_intersection_complement(
            result_all_variables, complements, Complement=True)

    # convert to ordered tuple
    result = S.EmptySet
    for r in result_all_variables:
        temp = [r[symb] for symb in all_symbols]
        result += FiniteSet(tuple(temp))
    return result
# end of def substitution()


def _solveset_work(system, symbols):
        soln = solveset(system[0], symbols[0])
        if isinstance(soln, FiniteSet):
            _soln = FiniteSet(*[tuple((s,)) for s in soln])
            return _soln
        else:
            return FiniteSet(tuple(FiniteSet(soln)))


def _handle_positive_dimensional(polys, symbols, denominators):
    from sympy.polys.polytools import groebner
    # substitution method where new system is groebner basis of the system
    _symbols = list(symbols)
    _symbols.sort(key=default_sort_key)
    basis = groebner(polys, _symbols, polys=True)
    new_system = []
    for poly_eq in basis:
        new_system.append(poly_eq.as_expr())
    result = [{}]
    result = substitution(
        new_system, symbols, result, [],
        denominators)
    return result
# end of def _handle_positive_dimensional()


def _handle_zero_dimensional(polys, symbols, system):
    # solve 0 dimensional poly system using `solve_poly_system`
    result = solve_poly_system(polys, *symbols)
    # May be some extra soln is added because
    # we used `unrad` in `_separate_poly_nonpoly`, so
    # need to check and remove if it is not a soln.
    result_update = S.EmptySet
    for res in result:
        dict_sym_value = dict(list(zip(symbols, res)))
        if all(checksol(eq, dict_sym_value) for eq in system):
            result_update += FiniteSet(res)
    return result_update
# end of def _handle_zero_dimensional()


def _separate_poly_nonpoly(system, symbols):
    polys = []
    polys_expr = []
    nonpolys = []
    denominators = set()
    poly = None
    for eq in system:
        # Store denom expression if it contains symbol
        denominators.update(_simple_dens(eq, symbols))
        # try to remove sqrt and rational power
        without_radicals = unrad(simplify(eq))
        if without_radicals:
            eq_unrad, cov = without_radicals
            if not cov:
                eq = eq_unrad
        if isinstance(eq, Expr):
            eq = eq.as_numer_denom()[0]
            poly = eq.as_poly(*symbols, extension=True)
        elif simplify(eq).is_number:
            continue
        if poly is not None:
            polys.append(poly)
            polys_expr.append(poly.as_expr())
        else:
            nonpolys.append(eq)
    return polys, polys_expr, nonpolys, denominators
# end of def _separate_poly_nonpoly()


def nonlinsolve(system, *symbols):
    r"""
    Solve system of N non linear equations with M variables, which means both
    under and overdetermined systems are supported. Positive dimensional
    system is also supported (A system with infinitely many solutions is said
    to be positive-dimensional). In Positive dimensional system solution will
    be dependent on at least one symbol. Returns both real solution
    and complex solution(If system have). The possible number of solutions
    is zero, one or infinite.

    Parameters
    ==========

    system : list of equations
        The target system of equations
    symbols : list of Symbols
        symbols should be given as a sequence eg. list

    Returns
    =======

    A FiniteSet of ordered tuple of values of `symbols` for which the `system`
    has solution. Order of values in the tuple is same as symbols present in
    the parameter `symbols`.

    Please note that general FiniteSet is unordered, the solution returned
    here is not simply a FiniteSet of solutions, rather it is a FiniteSet of
    ordered tuple, i.e. the first & only argument to FiniteSet is a tuple of
    solutions, which is ordered, & hence the returned solution is ordered.

    Also note that solution could also have been returned as an ordered tuple,
    FiniteSet is just a wrapper `{}` around the tuple. It has no other
    significance except for the fact it is just used to maintain a consistent
    output format throughout the solveset.

    For the given set of Equations, the respective input types
    are given below:

    .. math:: x*y - 1 = 0
    .. math:: 4*x**2 + y**2 - 5 = 0

    `system  = [x*y - 1, 4*x**2 + y**2 - 5]`
    `symbols = [x, y]`

    Raises
    ======

    ValueError
        The input is not valid.
        The symbols are not given.
    AttributeError
        The input symbols are not `Symbol` type.

    Examples
    ========

    >>> from sympy.core.symbol import symbols
    >>> from sympy.solvers.solveset import nonlinsolve
    >>> x, y, z = symbols('x, y, z', real=True)
    >>> nonlinsolve([x*y - 1, 4*x**2 + y**2 - 5], [x, y])
    {(-1, -1), (-1/2, -2), (1/2, 2), (1, 1)}

    1. Positive dimensional system and complements:

    >>> from sympy import pprint
    >>> from sympy.polys.polytools import is_zero_dimensional
    >>> a, b, c, d = symbols('a, b, c, d', real=True)
    >>> eq1 =  a + b + c + d
    >>> eq2 = a*b + b*c + c*d + d*a
    >>> eq3 = a*b*c + b*c*d + c*d*a + d*a*b
    >>> eq4 = a*b*c*d - 1
    >>> system = [eq1, eq2, eq3, eq4]
    >>> is_zero_dimensional(system)
    False
    >>> pprint(nonlinsolve(system, [a, b, c, d]), use_unicode=False)
      -1       1               1      -1
    {(---, -d, -, {d} \ {0}), (-, -d, ---, {d} \ {0})}
       d       d               d       d
    >>> nonlinsolve([(x+y)**2 - 4, x + y - 2], [x, y])
    {(-y + 2, y)}

    2. If some of the equations are non polynomial equation then `nonlinsolve`
    will call `substitution` function and returns real and complex solutions,
    if present.

    >>> from sympy import exp, sin
    >>> nonlinsolve([exp(x) - sin(y), y**2 - 4], [x, y])
    {(log(sin(2)), 2), (ImageSet(Lambda(_n, I*(2*_n*pi + pi) +
        log(sin(2))), Integers()), -2), (ImageSet(Lambda(_n, 2*_n*I*pi +
        Mod(log(sin(2)), 2*I*pi)), Integers()), 2)}

    3. If system is Non linear polynomial zero dimensional then it returns
    both solution (real and complex solutions, if present using
    `solve_poly_system`):

    >>> from sympy import sqrt
    >>> nonlinsolve([x**2 - 2*y**2 -2, x*y - 2], [x, y])
    {(-2, -1), (2, 1), (-sqrt(2)*I, sqrt(2)*I), (sqrt(2)*I, -sqrt(2)*I)}

    4. `nonlinsolve` can solve some linear(zero or positive dimensional)
    system (because it is using `groebner` function to get the
    groebner basis and then `substitution` function basis as the new `system`).
    But it is not recommended to solve linear system using `nonlinsolve`,
    because `linsolve` is better for all kind of linear system.

    >>> nonlinsolve([x + 2*y -z - 3, x - y - 4*z + 9 , y + z - 4], [x, y, z])
    {(3*z - 5, -z + 4, z)}

    5. System having polynomial equations and only real solution is present
    (will be solved using `solve_poly_system`):

    >>> e1 = sqrt(x**2 + y**2) - 10
    >>> e2 = sqrt(y**2 + (-x + 10)**2) - 3
    >>> nonlinsolve((e1, e2), (x, y))
    {(191/20, -3*sqrt(391)/20), (191/20, 3*sqrt(391)/20)}
    >>> nonlinsolve([x**2 + 2/y - 2, x + y - 3], [x, y])
    {(1, 2), (1 + sqrt(5), -sqrt(5) + 2), (-sqrt(5) + 1, 2 + sqrt(5))}
    >>> nonlinsolve([x**2 + 2/y - 2, x + y - 3], [y, x])
    {(2, 1), (2 + sqrt(5), -sqrt(5) + 1), (-sqrt(5) + 2, 1 + sqrt(5))}

    6. It is better to use symbols instead of Trigonometric Function or
    Function (e.g. replace `sin(x)` with symbol, replace `f(x)` with symbol
    and so on. Get soln from `nonlinsolve` and then using `solveset` get
    the value of `x`)

    How nonlinsolve is better than old solver `_solve_system` :
    ===========================================================

    1. A positive dimensional system solver : nonlinsolve can return
    solution for positive dimensional system. It finds the
    Groebner Basis of the positive dimensional system(calling it as
    basis) then we can start solving equation(having least number of
    variable first in the basis) using solveset and substituting that
    solved solutions into other equation(of basis) to get solution in
    terms of minimum variables. Here the important thing is how we
    are substituting the known values and in which equations.

    2. Real and Complex both solutions : nonlinsolve returns both real
    and complex solution. If all the equations in the system are polynomial
    then using `solve_poly_system` both real and complex solution is returned.
    If all the equations in the system are not polynomial equation then goes to
    `substitution` method with this polynomial and non polynomial equation(s),
    to solve for unsolved variables. Here to solve for particular variable
    solveset_real and solveset_complex is used. For both real and complex
    solution function `_solve_using_know_values` is used inside `substitution`
    function.(`substitution` function will be called when there is any non
    polynomial equation(s) is present). When solution is valid then add its
    general solution in the final result.

    3. Complement and Intersection will be added if any : nonlinsolve maintains
    dict for complements and Intersections. If solveset find complements or/and
    Intersection with any Interval or set during the execution of
    `substitution` function ,then complement or/and Intersection for that
    variable is added before returning final solution.

    """
    from sympy.polys.polytools import is_zero_dimensional

    if not system:
        return S.EmptySet

    if not symbols:
        msg = ('Symbols must be given, for which solution of the '
               'system is to be found.')
        raise ValueError(filldedent(msg))

    if hasattr(symbols[0], '__iter__'):
        symbols = symbols[0]

    try:
        sym = symbols[0].is_Symbol
    except AttributeError:
        sym = False
    except IndexError:
        msg = ('Symbols must be given, for which solution of the '
               'system is to be found.')
        raise IndexError(filldedent(msg))

    if not sym:
        msg = ('Symbols or iterable of symbols must be given as '
               'second argument, not type %s: %s')
        raise ValueError(filldedent(msg % (type(symbols[0]), symbols[0])))

    if len(system) == 1 and len(symbols) == 1:
        return _solveset_work(system, symbols)

    # main code of def nonlinsolve() starts from here
    polys, polys_expr, nonpolys, denominators = _separate_poly_nonpoly(
        system, symbols)

    if len(symbols) == len(polys):
        # If all the equations in the system is poly
        if is_zero_dimensional(polys, symbols):
            # finite number of soln (Zero dimensional system)
            try:
                return _handle_zero_dimensional(polys, symbols, system)
            except NotImplementedError:
                # Right now it doesn't fail for any polynomial system of
                # equation. If `solve_poly_system` fails then `substitution`
                # method will handle it.
                result = substitution(
                    polys_expr, symbols, exclude=denominators)
                return result

        # positive dimensional system
        return _handle_positive_dimensional(polys, symbols, denominators)

    else:
        # If alll the equations are not polynomial.
        # Use `substitution` method for the system
        result = substitution(
            polys_expr + nonpolys, symbols, exclude=denominators)
        return result<|MERGE_RESOLUTION|>--- conflicted
+++ resolved
@@ -650,10 +650,6 @@
     if f.is_Add:
         a, h = f.as_independent(symbol)
         m, h = h.as_independent(symbol, as_Add=False)
-<<<<<<< HEAD
-        f = 1/m*a + h  # XXX condition `m != 0` should be added to soln
-=======
->>>>>>> 2df4c5ab
         if m not in set([S.ComplexInfinity, S.Zero, S.Infinity,
                               S.NegativeInfinity]):
             f = a/m + h  # XXX condition `m != 0` should be added to soln
