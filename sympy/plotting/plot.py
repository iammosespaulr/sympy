--- conflicted
+++ resolved
@@ -1650,7 +1650,6 @@
                     'The same variable should be used in all '
                     'univariate expressions being plotted.')
     x = free.pop() if free else Symbol('x')
-<<<<<<< HEAD
     try:
         kwargs.setdefault('xlabel', '$%s$' % x.name)
         kwargs.setdefault('ylabel', '$f(%s)$' % x.name)
@@ -1658,10 +1657,6 @@
         kwargs.setdefault('xlabel', x.name)
         kwargs.setdefault('ylabel', 'f(%s)' % x.name)
     show = kwargs.pop('show', True)
-=======
-    kwargs.setdefault('xlabel', x.name)
-    kwargs.setdefault('ylabel', 'f(%s)' % x.name)
->>>>>>> b6c328e2
     series = []
     plot_expr = check_arguments(args, 1, 1)
     series = [LineOver1DRangeSeries(*arg, **kwargs) for arg in plot_expr]
