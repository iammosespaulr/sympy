from sympy import (
    Symbol, Dummy, gamma, I, oo, nan, zoo, factorial, sqrt, Rational,
    multigamma, log, polygamma, EulerGamma, pi, uppergamma, S, expand_func,
    loggamma, sin, cos, O, lowergamma, exp, erf, erfc, exp_polar, harmonic,
<<<<<<< HEAD
    zeta, conjugate, im, re, tanh, Abs)
=======
    zeta, conjugate, Ei)
>>>>>>> fc6f766a

from sympy.core.expr import unchanged
from sympy.core.function import ArgumentIndexError
from sympy.utilities.pytest import raises
from sympy.utilities.randtest import (test_derivative_numerically as td,
                                      random_complex_number as randcplx,
                                      verify_numerically as tn)

x = Symbol('x')
y = Symbol('y')
n = Symbol('n', integer=True)
w = Symbol('w', real=True)

def test_gamma():
    assert gamma(nan) == nan
    assert gamma(oo) == oo

    assert gamma(-100) == zoo
    assert gamma(0) == zoo
    assert gamma(-100.0) == zoo

    assert gamma(1) == 1
    assert gamma(2) == 1
    assert gamma(3) == 2

    assert gamma(102) == factorial(101)

    assert gamma(Rational(1, 2)) == sqrt(pi)

    assert gamma(Rational(3, 2)) == Rational(1, 2)*sqrt(pi)
    assert gamma(Rational(5, 2)) == Rational(3, 4)*sqrt(pi)
    assert gamma(Rational(7, 2)) == Rational(15, 8)*sqrt(pi)

    assert gamma(Rational(-1, 2)) == -2*sqrt(pi)
    assert gamma(Rational(-3, 2)) == Rational(4, 3)*sqrt(pi)
    assert gamma(Rational(-5, 2)) == -Rational(8, 15)*sqrt(pi)

    assert gamma(Rational(-15, 2)) == Rational(256, 2027025)*sqrt(pi)

    assert gamma(Rational(
        -11, 8)).expand(func=True) == Rational(64, 33)*gamma(Rational(5, 8))
    assert gamma(Rational(
        -10, 3)).expand(func=True) == Rational(81, 280)*gamma(Rational(2, 3))
    assert gamma(Rational(
        14, 3)).expand(func=True) == Rational(880, 81)*gamma(Rational(2, 3))
    assert gamma(Rational(
        17, 7)).expand(func=True) == Rational(30, 49)*gamma(Rational(3, 7))
    assert gamma(Rational(
        19, 8)).expand(func=True) == Rational(33, 64)*gamma(Rational(3, 8))

    assert gamma(x).diff(x) == gamma(x)*polygamma(0, x)

    assert gamma(x - 1).expand(func=True) == gamma(x)/(x - 1)
    assert gamma(x + 2).expand(func=True, mul=False) == x*(x + 1)*gamma(x)

    assert conjugate(gamma(x)) == gamma(conjugate(x))

    assert expand_func(gamma(x + Rational(3, 2))) == \
        (x + Rational(1, 2))*gamma(x + Rational(1, 2))

    assert expand_func(gamma(x - Rational(1, 2))) == \
        gamma(Rational(1, 2) + x)/(x - Rational(1, 2))

    # Test a bug:
    assert expand_func(gamma(x + Rational(3, 4))) == gamma(x + Rational(3, 4))

    # XXX: Not sure about these tests. I can fix them by defining e.g.
    # exp_polar.is_integer but I'm not sure if that makes sense.
    assert gamma(3*exp_polar(I*pi)/4).is_nonnegative is False
    assert gamma(3*exp_polar(I*pi)/4).is_extended_nonpositive is True

    y = Symbol('y', nonpositive=True, integer=True)
    assert gamma(y).is_real == False
    y = Symbol('y', positive=True, noninteger=True)
    assert gamma(y).is_real == True

    assert gamma(-1.0, evaluate=False).is_real == False
    assert gamma(0, evaluate=False).is_real == False
    assert gamma(-2, evaluate=False).is_real == False


def test_gamma_rewrite():
    assert gamma(n).rewrite(factorial) == factorial(n - 1)


def test_gamma_series():
    assert gamma(x + 1).series(x, 0, 3) == \
        1 - EulerGamma*x + x**2*(EulerGamma**2/2 + pi**2/12) + O(x**3)
    assert gamma(x).series(x, -1, 3) == \
        -1/(x + 1) + EulerGamma - 1 + (x + 1)*(-1 - pi**2/12 - EulerGamma**2/2 + \
       EulerGamma) + (x + 1)**2*(-1 - pi**2/12 - EulerGamma**2/2 + EulerGamma**3/6 - \
       polygamma(2, 1)/6 + EulerGamma*pi**2/12 + EulerGamma) + O((x + 1)**3, (x, -1))


def tn_branch(s, func):
    from sympy import I, pi, exp_polar
    from random import uniform
    c = uniform(1, 5)
    expr = func(s, c*exp_polar(I*pi)) - func(s, c*exp_polar(-I*pi))
    eps = 1e-15
    expr2 = func(s + eps, -c + eps*I) - func(s + eps, -c - eps*I)
    return abs(expr.n() - expr2.n()).n() < 1e-10


def test_lowergamma():
    from sympy import meijerg, exp_polar, I, expint
    assert lowergamma(x, 0) == 0
    assert lowergamma(x, y).diff(y) == y**(x - 1)*exp(-y)
    assert td(lowergamma(randcplx(), y), y)
    assert td(lowergamma(x, randcplx()), x)
    assert lowergamma(x, y).diff(x) == \
        gamma(x)*polygamma(0, x) - uppergamma(x, y)*log(y) \
        - meijerg([], [1, 1], [0, 0, x], [], y)

    assert lowergamma(S.Half, x) == sqrt(pi)*erf(sqrt(x))
    assert not lowergamma(S.Half - 3, x).has(lowergamma)
    assert not lowergamma(S.Half + 3, x).has(lowergamma)
    assert lowergamma(S.Half, x, evaluate=False).has(lowergamma)
    assert tn(lowergamma(S.Half + 3, x, evaluate=False),
              lowergamma(S.Half + 3, x), x)
    assert tn(lowergamma(S.Half - 3, x, evaluate=False),
              lowergamma(S.Half - 3, x), x)

    assert tn_branch(-3, lowergamma)
    assert tn_branch(-4, lowergamma)
    assert tn_branch(S(1)/3, lowergamma)
    assert tn_branch(pi, lowergamma)
    assert lowergamma(3, exp_polar(4*pi*I)*x) == lowergamma(3, x)
    assert lowergamma(y, exp_polar(5*pi*I)*x) == \
        exp(4*I*pi*y)*lowergamma(y, x*exp_polar(pi*I))
    assert lowergamma(-2, exp_polar(5*pi*I)*x) == \
        lowergamma(-2, x*exp_polar(I*pi)) + 2*pi*I

    assert conjugate(lowergamma(x, y)) == lowergamma(conjugate(x), conjugate(y))
    assert conjugate(lowergamma(x, 0)) == 0
    assert unchanged(conjugate, lowergamma(x, -oo))

    assert lowergamma(
        x, y).rewrite(expint) == -y**x*expint(-x + 1, y) + gamma(x)
    k = Symbol('k', integer=True)
    assert lowergamma(
        k, y).rewrite(expint) == -y**k*expint(-k + 1, y) + gamma(k)
    k = Symbol('k', integer=True, positive=False)
    assert lowergamma(k, y).rewrite(expint) == lowergamma(k, y)
    assert lowergamma(x, y).rewrite(uppergamma) == gamma(x) - uppergamma(x, y)

    assert lowergamma(70, 6) == factorial(69) - 69035724522603011058660187038367026272747334489677105069435923032634389419656200387949342530805432320 * exp(-6)
    assert (lowergamma(S(77) / 2, 6) - lowergamma(S(77) / 2, 6, evaluate=False)).evalf() < 1e-16
    assert (lowergamma(-S(77) / 2, 6) - lowergamma(-S(77) / 2, 6, evaluate=False)).evalf() < 1e-16


def test_uppergamma():
    from sympy import meijerg, exp_polar, I, expint
    assert uppergamma(4, 0) == 6
    assert uppergamma(x, y).diff(y) == -y**(x - 1)*exp(-y)
    assert td(uppergamma(randcplx(), y), y)
    assert uppergamma(x, y).diff(x) == \
        uppergamma(x, y)*log(y) + meijerg([], [1, 1], [0, 0, x], [], y)
    assert td(uppergamma(x, randcplx()), x)

    p = Symbol('p', positive=True)
    assert uppergamma(0, p) == -Ei(-p)
    assert uppergamma(p, 0) == gamma(p)
    assert uppergamma(S.Half, x) == sqrt(pi)*erfc(sqrt(x))
    assert not uppergamma(S.Half - 3, x).has(uppergamma)
    assert not uppergamma(S.Half + 3, x).has(uppergamma)
    assert uppergamma(S.Half, x, evaluate=False).has(uppergamma)
    assert tn(uppergamma(S.Half + 3, x, evaluate=False),
              uppergamma(S.Half + 3, x), x)
    assert tn(uppergamma(S.Half - 3, x, evaluate=False),
              uppergamma(S.Half - 3, x), x)

    assert unchanged(uppergamma, x, -oo)
    assert unchanged(uppergamma, x, 0)

    assert tn_branch(-3, uppergamma)
    assert tn_branch(-4, uppergamma)
    assert tn_branch(S(1)/3, uppergamma)
    assert tn_branch(pi, uppergamma)
    assert uppergamma(3, exp_polar(4*pi*I)*x) == uppergamma(3, x)
    assert uppergamma(y, exp_polar(5*pi*I)*x) == \
        exp(4*I*pi*y)*uppergamma(y, x*exp_polar(pi*I)) + \
        gamma(y)*(1 - exp(4*pi*I*y))
    assert uppergamma(-2, exp_polar(5*pi*I)*x) == \
        uppergamma(-2, x*exp_polar(I*pi)) - 2*pi*I

    assert uppergamma(-2, x) == expint(3, x)/x**2

    assert conjugate(uppergamma(x, y)) == uppergamma(conjugate(x), conjugate(y))
    assert unchanged(conjugate, uppergamma(x, -oo))

    assert uppergamma(x, y).rewrite(expint) == y**x*expint(-x + 1, y)
    assert uppergamma(x, y).rewrite(lowergamma) == gamma(x) - lowergamma(x, y)

    assert uppergamma(70, 6) == 69035724522603011058660187038367026272747334489677105069435923032634389419656200387949342530805432320*exp(-6)
    assert (uppergamma(S(77) / 2, 6) - uppergamma(S(77) / 2, 6, evaluate=False)).evalf() < 1e-16
    assert (uppergamma(-S(77) / 2, 6) - uppergamma(-S(77) / 2, 6, evaluate=False)).evalf() < 1e-16


def test_polygamma():
    from sympy import I

    assert polygamma(n, nan) == nan

    assert polygamma(0, oo) == oo
    assert polygamma(0, -oo) == oo
    assert polygamma(0, I*oo) == oo
    assert polygamma(0, -I*oo) == oo
    assert polygamma(1, oo) == 0
    assert polygamma(5, oo) == 0

    assert polygamma(0, -9) == zoo

    assert polygamma(0, -9) == zoo
    assert polygamma(0, -1) == zoo

    assert polygamma(0, 0) == zoo

    assert polygamma(0, 1) == -EulerGamma
    assert polygamma(0, 7) == Rational(49, 20) - EulerGamma

    assert polygamma(1, 1) == pi**2/6
    assert polygamma(1, 2) == pi**2/6 - 1
    assert polygamma(1, 3) == pi**2/6 - Rational(5, 4)
    assert polygamma(3, 1) == pi**4 / 15
    assert polygamma(3, 5) == 6*(Rational(-22369, 20736) + pi**4/90)
    assert polygamma(5, 1) == 8 * pi**6 / 63

    def t(m, n):
        x = S(m)/n
        r = polygamma(0, x)
        if r.has(polygamma):
            return False
        return abs(polygamma(0, x.n()).n() - r.n()).n() < 1e-10
    assert t(1, 2)
    assert t(3, 2)
    assert t(-1, 2)
    assert t(1, 4)
    assert t(-3, 4)
    assert t(1, 3)
    assert t(4, 3)
    assert t(3, 4)
    assert t(2, 3)
    assert t(123, 5)

    assert polygamma(0, x).rewrite(zeta) == polygamma(0, x)
    assert polygamma(1, x).rewrite(zeta) == zeta(2, x)
    assert polygamma(2, x).rewrite(zeta) == -2*zeta(3, x)

    assert polygamma(3, 7*x).diff(x) == 7*polygamma(4, 7*x)

    assert polygamma(0, x).rewrite(harmonic) == harmonic(x - 1) - EulerGamma
    assert polygamma(2, x).rewrite(harmonic) == 2*harmonic(x - 1, 3) - 2*zeta(3)
    ni = Symbol("n", integer=True)
    assert polygamma(ni, x).rewrite(harmonic) == (-1)**(ni + 1)*(-harmonic(x - 1, ni + 1)
                                                                 + zeta(ni + 1))*factorial(ni)

    # Polygamma of non-negative integer order is unbranched:
    from sympy import exp_polar
    k = Symbol('n', integer=True, nonnegative=True)
    assert polygamma(k, exp_polar(2*I*pi)*x) == polygamma(k, x)

    # but negative integers are branched!
    k = Symbol('n', integer=True)
    assert polygamma(k, exp_polar(2*I*pi)*x).args == (k, exp_polar(2*I*pi)*x)

    # Polygamma of order -1 is loggamma:
    assert polygamma(-1, x) == loggamma(x)

    # But smaller orders are iterated integrals and don't have a special name
    assert polygamma(-2, x).func is polygamma

    # Test a bug
    assert polygamma(0, -x).expand(func=True) == polygamma(0, -x)

    assert polygamma(2, 2.5).is_positive == False
    assert polygamma(2, -2.5).is_positive == False
    assert polygamma(3, 2.5).is_positive == True
    assert polygamma(3, -2.5).is_positive is None
    assert polygamma(-2, -2.5).is_positive is None
    assert polygamma(-3, -2.5).is_positive is None

    assert polygamma(2, 2.5).is_negative == True
    assert polygamma(3, 2.5).is_negative == False
    assert polygamma(3, -2.5).is_negative == False
    assert polygamma(2, -2.5).is_negative is None
    assert polygamma(-2, -2.5).is_negative is None
    assert polygamma(-3, -2.5).is_negative is None

    assert polygamma(I, 2).is_positive is None
    assert polygamma(I, 3).is_negative is None

    # issue 17350
    assert polygamma(pi, 3).evalf() == polygamma(pi, 3)
    assert (I*polygamma(I, pi)).as_real_imag() == \
           (-im(polygamma(I, pi)), re(polygamma(I, pi)))
    assert (tanh(polygamma(I, 1))).rewrite(exp) == \
           (exp(polygamma(I, 1)) - exp(-polygamma(I, 1)))/(exp(polygamma(I, 1)) + exp(-polygamma(I, 1)))
    assert (I / polygamma(I, 4)).rewrite(exp) == \
           I*sqrt(re(polygamma(I, 4))**2 + im(polygamma(I, 4))**2)\
           /((re(polygamma(I, 4)) + I*im(polygamma(I, 4)))*Abs(polygamma(I, 4)))
    assert unchanged(polygamma, 2.3, 1.0)

    # issue 12569
    assert unchanged(im, polygamma(0, I))
    assert polygamma(0, I).is_real is None


def test_polygamma_expand_func():
    assert polygamma(0, x).expand(func=True) == polygamma(0, x)
    assert polygamma(0, 2*x).expand(func=True) == \
        polygamma(0, x)/2 + polygamma(0, Rational(1, 2) + x)/2 + log(2)
    assert polygamma(1, 2*x).expand(func=True) == \
        polygamma(1, x)/4 + polygamma(1, Rational(1, 2) + x)/4
    assert polygamma(2, x).expand(func=True) == \
        polygamma(2, x)
    assert polygamma(0, -1 + x).expand(func=True) == \
        polygamma(0, x) - 1/(x - 1)
    assert polygamma(0, 1 + x).expand(func=True) == \
        1/x + polygamma(0, x )
    assert polygamma(0, 2 + x).expand(func=True) == \
        1/x + 1/(1 + x) + polygamma(0, x)
    assert polygamma(0, 3 + x).expand(func=True) == \
        polygamma(0, x) + 1/x + 1/(1 + x) + 1/(2 + x)
    assert polygamma(0, 4 + x).expand(func=True) == \
        polygamma(0, x) + 1/x + 1/(1 + x) + 1/(2 + x) + 1/(3 + x)
    assert polygamma(1, 1 + x).expand(func=True) == \
        polygamma(1, x) - 1/x**2
    assert polygamma(1, 2 + x).expand(func=True, multinomial=False) == \
        polygamma(1, x) - 1/x**2 - 1/(1 + x)**2
    assert polygamma(1, 3 + x).expand(func=True, multinomial=False) == \
        polygamma(1, x) - 1/x**2 - 1/(1 + x)**2 - 1/(2 + x)**2
    assert polygamma(1, 4 + x).expand(func=True, multinomial=False) == \
        polygamma(1, x) - 1/x**2 - 1/(1 + x)**2 - \
        1/(2 + x)**2 - 1/(3 + x)**2
    assert polygamma(0, x + y).expand(func=True) == \
        polygamma(0, x + y)
    assert polygamma(1, x + y).expand(func=True) == \
        polygamma(1, x + y)
    assert polygamma(1, 3 + 4*x + y).expand(func=True, multinomial=False) == \
        polygamma(1, y + 4*x) - 1/(y + 4*x)**2 - \
        1/(1 + y + 4*x)**2 - 1/(2 + y + 4*x)**2
    assert polygamma(3, 3 + 4*x + y).expand(func=True, multinomial=False) == \
        polygamma(3, y + 4*x) - 6/(y + 4*x)**4 - \
        6/(1 + y + 4*x)**4 - 6/(2 + y + 4*x)**4
    assert polygamma(3, 4*x + y + 1).expand(func=True, multinomial=False) == \
        polygamma(3, y + 4*x) - 6/(y + 4*x)**4
    e = polygamma(3, 4*x + y + S(3)/2)
    assert e.expand(func=True) == e
    e = polygamma(3, x + y + S(3)/4)
    assert e.expand(func=True, basic=False) == e


def test_loggamma():
    raises(TypeError, lambda: loggamma(2, 3))
    raises(ArgumentIndexError, lambda: loggamma(x).fdiff(2))

    assert loggamma(-1) == oo
    assert loggamma(-2) == oo
    assert loggamma(0) == oo
    assert loggamma(1) == 0
    assert loggamma(2) == 0
    assert loggamma(3) == log(2)
    assert loggamma(4) == log(6)

    n = Symbol("n", integer=True, positive=True)
    assert loggamma(n) == log(gamma(n))
    assert loggamma(-n) == oo
    assert loggamma(n/2) == log(2**(-n + 1)*sqrt(pi)*gamma(n)/gamma(n/2 + S.Half))

    from sympy import I

    assert loggamma(oo) == oo
    assert loggamma(-oo) == zoo
    assert loggamma(I*oo) == zoo
    assert loggamma(-I*oo) == zoo
    assert loggamma(zoo) == zoo
    assert loggamma(nan) == nan

    L = loggamma(S(16)/3)
    E = -5*log(3) + loggamma(S(1)/3) + log(4) + log(7) + log(10) + log(13)
    assert expand_func(L).doit() == E
    assert L.n() == E.n()

    L = loggamma(19/S(4))
    E = -4*log(4) + loggamma(S(3)/4) + log(3) + log(7) + log(11) + log(15)
    assert expand_func(L).doit() == E
    assert L.n() == E.n()

    L = loggamma(S(23)/7)
    E = -3*log(7) + log(2) + loggamma(S(2)/7) + log(9) + log(16)
    assert expand_func(L).doit() == E
    assert L.n() == E.n()

    L = loggamma(19/S(4)-7)
    E = -log(9) - log(5) + loggamma(S(3)/4) + 3*log(4) - 3*I*pi
    assert expand_func(L).doit() == E
    assert L.n() == E.n()

    L = loggamma(23/S(7)-6)
    E = -log(19) - log(12) - log(5) + loggamma(S(2)/7) + 3*log(7) - 3*I*pi
    assert expand_func(L).doit() == E
    assert L.n() == E.n()

    assert loggamma(x).diff(x) == polygamma(0, x)
    s1 = loggamma(1/(x + sin(x)) + cos(x)).nseries(x, n=4)
    s2 = (-log(2*x) - 1)/(2*x) - log(x/pi)/2 + (4 - log(2*x))*x/24 + O(x**2) + \
        log(x)*x**2/2
    assert (s1 - s2).expand(force=True).removeO() == 0
    s1 = loggamma(1/x).series(x)
    s2 = (1/x - S(1)/2)*log(1/x) - 1/x + log(2*pi)/2 + \
        x/12 - x**3/360 + x**5/1260 + O(x**7)
    assert ((s1 - s2).expand(force=True)).removeO() == 0

    assert loggamma(x).rewrite('intractable') == log(gamma(x))

    s1 = loggamma(x).series(x)
    assert s1 == -log(x) - EulerGamma*x + pi**2*x**2/12 + x**3*polygamma(2, 1)/6 + \
        pi**4*x**4/360 + x**5*polygamma(4, 1)/120 + O(x**6)
    assert s1 == loggamma(x).rewrite('intractable').series(x)

    assert conjugate(loggamma(x)) == loggamma(conjugate(x))
    assert conjugate(loggamma(0)) == oo
    assert conjugate(loggamma(1)) == loggamma(conjugate(1))
    assert conjugate(loggamma(-oo)) == conjugate(zoo)

    assert loggamma(Symbol('v', positive=True)).is_real is True
    assert loggamma(Symbol('v', zero=True)).is_real is False
    assert loggamma(Symbol('v', negative=True)).is_real is False
    assert loggamma(Symbol('v', nonpositive=True)).is_real is False
    assert loggamma(Symbol('v', nonnegative=True)).is_real is None
    assert loggamma(Symbol('v', imaginary=True)).is_real is None
    assert loggamma(Symbol('v', real=True)).is_real is None
    assert loggamma(Symbol('v')).is_real is None

    assert loggamma(S(1) / 2).is_real is True
    assert loggamma(0).is_real is False
    assert loggamma(-S(1)/2).is_real is False
    assert loggamma(I).is_real is None
    assert loggamma(2 + 3*I).is_real is None

    def tN(N, M):
        assert loggamma(1/x)._eval_nseries(x, n=N).getn() == M
    tN(0, 0)
    tN(1, 1)
    tN(2, 3)
    tN(3, 3)
    tN(4, 5)
    tN(5, 5)


def test_polygamma_expansion():
    # A. & S., pa. 259 and 260
    assert polygamma(0, 1/x).nseries(x, n=3) == \
        -log(x) - x/2 - x**2/12 + O(x**4)
    assert polygamma(1, 1/x).series(x, n=5) == \
        x + x**2/2 + x**3/6 + O(x**5)
    assert polygamma(3, 1/x).nseries(x, n=11) == \
        2*x**3 + 3*x**4 + 2*x**5 - x**7 + 4*x**9/3 + O(x**11)


def test_issue_8657():
    n = Symbol('n', negative=True, integer=True)
    m = Symbol('m', integer=True)
    o = Symbol('o', positive=True)
    p = Symbol('p', negative=True, integer=False)
    assert gamma(n).is_real is False
    assert gamma(m).is_real is None
    assert gamma(o).is_real is True
    assert gamma(p).is_real is True
    assert gamma(w).is_real is None


def test_issue_8524():
    x = Symbol('x', positive=True)
    y = Symbol('y', negative=True)
    z = Symbol('z', positive=False)
    p = Symbol('p', negative=False)
    q = Symbol('q', integer=True)
    r = Symbol('r', integer=False)
    e = Symbol('e', even=True, negative=True)
    assert gamma(x).is_positive is True
    assert gamma(y).is_positive is None
    assert gamma(z).is_positive is None
    assert gamma(p).is_positive is None
    assert gamma(q).is_positive is None
    assert gamma(r).is_positive is None
    assert gamma(e + S.Half).is_positive is True
    assert gamma(e - S.Half).is_positive is False

def test_issue_14450():
    assert uppergamma(S(3)/8, x).evalf() == uppergamma(S(3)/8, x)
    assert lowergamma(x, S(3)/8).evalf() == lowergamma(x, S(3)/8)
    # some values from Wolfram Alpha for comparison
    assert abs(uppergamma(S(3)/8, 2).evalf() - 0.07105675881) < 1e-9
    assert abs(lowergamma(S(3)/8, 2).evalf() - 2.2993794256) < 1e-9

def test_issue_14528():
    k = Symbol('k', integer=True, nonpositive=True)
    assert isinstance(gamma(k), gamma)

def test_multigamma():
    from sympy import Product
    p = Symbol('p')
    _k = Dummy('_k')

    assert multigamma(x, p).dummy_eq(pi**(p*(p - 1)/4)*\
        Product(gamma(x + (1 - _k)/2), (_k, 1, p)))

    assert conjugate(multigamma(x, p)).dummy_eq(pi**((conjugate(p) - 1)*\
        conjugate(p)/4)*Product(gamma(conjugate(x) + (1-conjugate(_k))/2), (_k, 1, p)))
    assert conjugate(multigamma(x, 1)) == gamma(conjugate(x))

    p = Symbol('p', positive=True)
    assert conjugate(multigamma(x, p)).dummy_eq(pi**((p - 1)*p/4)*\
        Product(gamma(conjugate(x) + (1-conjugate(_k))/2), (_k, 1, p)))

    assert multigamma(nan, 1) == nan
    assert multigamma(oo, 1).doit() == oo

    assert multigamma(1, 1) == 1
    assert multigamma(2, 1) == 1
    assert multigamma(3, 1) == 2

    assert multigamma(102, 1) == factorial(101)
    assert multigamma(Rational(1, 2), 1) == sqrt(pi)

    assert multigamma(1, 2) == pi
    assert multigamma(2, 2) == pi/2

    assert multigamma(1, 3) == zoo
    assert multigamma(2, 3) == pi**2/2
    assert multigamma(3, 3) == 3*pi**2/2

    assert multigamma(x, 1).diff(x) == gamma(x)*polygamma(0, x)
    assert multigamma(x, 2).diff(x) == sqrt(pi)*gamma(x)*gamma(x - S(1)/2)*\
        polygamma(0, x) + sqrt(pi)*gamma(x)*gamma(x - S(1)/2)*polygamma(0, x - S(1)/2)

    assert multigamma(x - 1, 1).expand(func=True) == gamma(x)/(x - 1)
    assert multigamma(x + 2, 1).expand(func=True, mul=False) == x*(x + 1)*\
        gamma(x)
    assert multigamma(x - 1, 2).expand(func=True) == sqrt(pi)*gamma(x)*\
        gamma(x + S(1)/2)/(x**3 - 3*x**2 + 11*x/4 - S(3)/4)
    assert multigamma(x - 1, 3).expand(func=True) == pi**(S(3)/2)*gamma(x)**2*\
        gamma(x + S(1)/2)/(x**5 - 6*x**4 + 55*x**3/4 - 15*x**2 + 31*x/4 - S(3)/2)

    assert multigamma(n, 1).rewrite(factorial) == factorial(n - 1)
    assert multigamma(n, 2).rewrite(factorial) == sqrt(pi)*\
        factorial(n - S(3)/2)*factorial(n - 1)
    assert multigamma(n, 3).rewrite(factorial) == pi**(S(3)/2)*\
        factorial(n - 2)*factorial(n - S(3)/2)*factorial(n - 1)

    assert multigamma(-S(1)/2, 3, evaluate=False).is_real == False
    assert multigamma(S(1)/2, 3, evaluate=False).is_real == False
    assert multigamma(0, 1, evaluate=False).is_real == False
    assert multigamma(1, 3, evaluate=False).is_real == False
    assert multigamma(-1.0, 3, evaluate=False).is_real == False
    assert multigamma(0.7, 3, evaluate=False).is_real == True
    assert multigamma(3, 3, evaluate=False).is_real == True<|MERGE_RESOLUTION|>--- conflicted
+++ resolved
@@ -2,11 +2,7 @@
     Symbol, Dummy, gamma, I, oo, nan, zoo, factorial, sqrt, Rational,
     multigamma, log, polygamma, EulerGamma, pi, uppergamma, S, expand_func,
     loggamma, sin, cos, O, lowergamma, exp, erf, erfc, exp_polar, harmonic,
-<<<<<<< HEAD
-    zeta, conjugate, im, re, tanh, Abs)
-=======
-    zeta, conjugate, Ei)
->>>>>>> fc6f766a
+    zeta, conjugate, Ei, im, re, tanh, Abs)
 
 from sympy.core.expr import unchanged
 from sympy.core.function import ArgumentIndexError
