--- conflicted
+++ resolved
@@ -1484,14 +1484,6 @@
                            else e + 1 for p, e in factorint(n).items()])
 
 
-<<<<<<< HEAD
-def digitslist(n, b=10):
-    """
-    Return a list of the digits of n in base b.
-
-    digitslist(n, 2) is equivalent to [int(d) for d in format(n,'b')]
-    if n is negative, then the first item in the returned list is '-'
-=======
 def core(n, t=2):
     """
     Calculate core(n,t) = `core_t(n)` of a positive integer n
@@ -1522,39 +1514,10 @@
     ==========
 
     .. [1] http://en.wikipedia.org/wiki/Square-free_integer#Squarefree_core
->>>>>>> cf171b2f
 
     Examples
     ========
 
-<<<<<<< HEAD
-    >>> from sympy.ntheory.factor_ import digitslist
-    >>> digitslist(35)
-    [3, 5]
-    >>> digitslist(27,2)
-    [1, 1, 0, 1, 1]
-    >>> digitslist(65536,256)
-    [1, 0, 0]
-    >>> digitslist(-3958,27)
-    ['-', 5, 11, 16]
-    """
-
-    b = sympify(b)
-    n = sympify(n)
-    if b.is_Integer and n.is_Integer:
-        if b <= 1:
-            raise ValueError("b must be >= 2")
-        else:
-            x, y = abs(n), []
-            while x >= b:
-                x, r = divmod(x, b)
-                y.append(r)
-            y.append(x)
-            y.reverse()
-            return ['-'] + y if n.is_negative else y
-    else:
-        raise ValueError("b and n must be integers")
-=======
     >>> from sympy.ntheory.factor_ import core
     >>> core(24, 2)
     6
@@ -1582,4 +1545,38 @@
         for p, e in factorint(n).items():
             y *= p**(e % t)
         return y
->>>>>>> cf171b2f
+
+
+def digitslist(n, b=10):
+    """
+    Return a list of the digits of n in base b.
+
+    digitslist(n, 2) is equivalent to [int(d) for d in format(n,'b')]
+    if n is negative, then the first item in the returned list is '-'
+
+    Examples
+    =======
+
+    >>> from sympy.ntheory.factor_ import digitslist
+    >>> digitslist(35)
+    [3, 5]
+    >>> digitslist(27,2)
+    [1, 1, 0, 1, 1]
+    >>> digitslist(65536,256)
+    [1, 0, 0]
+    >>> digitslist(-3958,27)
+    ['-', 5, 11, 16]
+    """
+
+    b = as_int(b)
+    n = as_int(n)
+    if b <= 1:
+        raise ValueError("b must be >= 2")
+    else:
+        x, y = abs(n), []
+        while x >= b:
+            x, r = divmod(x, b)
+            y.append(r)
+        y.append(x)
+        y.reverse()
+        return ['-'] + y if n < 0 else y