--- conflicted
+++ resolved
@@ -5,12 +5,8 @@
     Symbol, Mul, Add, Eq, Abs, sin, asin, cos, Pow,
     csc, sec, Limit, oo, Derivative, Integral, factorial,
     sqrt, root, StrictLessThan, LessThan, StrictGreaterThan,
-<<<<<<< HEAD
-    GreaterThan, Sum, Product, E, log, tan, Function, binomial, exp, pi
-=======
     GreaterThan, Sum, Product, E, log, tan, Function, binomial, exp,
     Unequality,
->>>>>>> 843d8b5d
 )
 from sympy.abc import x, y, z, a, b, c, t, k, n
 antlr4 = import_module("antlr4")
