--- conflicted
+++ resolved
@@ -43,7 +43,6 @@
 		| '\\"'
 		| '\\('
 		| '\\='
-<<<<<<< HEAD
 		| '&'
 		| '\\mathcal'
 		| '\\mathscr'
@@ -57,8 +56,6 @@
 		| '\\mathfrak'
 		| '\\tiny'
 		| '\\boldsymbol'
-=======
->>>>>>> c094f1bb
 	) -> skip;
 
 ADD: '+';
@@ -85,13 +82,10 @@
 
 L_ANGLE: '\\langle';
 R_ANGLE: '\\rangle';
-<<<<<<< HEAD
 
 PERIOD: '.';
 BAR_VAL: '\\|';
 
-=======
->>>>>>> c094f1bb
 FUNC_LIM: '\\lim';
 LIM_APPROACH_SYM:
 	'\\to'
@@ -99,7 +93,6 @@
 	| '\\Rightarrow'
 	| '\\longrightarrow'
 	| '\\Longrightarrow';
-<<<<<<< HEAD
 
 FUNC_INT: '\\int';
 FUNC_IINT: '\\iint';
@@ -108,19 +101,10 @@
 
 FUNC_SUM: ('\\sum' | SIGMA);
 FUNC_PROD: ('\\prod' | PI);
-=======
-FUNC_INT: '\\int';
-FUNC_SUM: '\\sum';
-FUNC_PROD: '\\prod';
->>>>>>> c094f1bb
 
 FUNC_EXP: '\\exp';
 FUNC_LOG: '\\log';
 FUNC_LN: '\\ln';
-<<<<<<< HEAD
-
-=======
->>>>>>> c094f1bb
 FUNC_SIN: '\\sin';
 FUNC_COS: '\\cos';
 FUNC_TAN: '\\tan';
@@ -268,14 +252,6 @@
 
 CMD_TIMES: '\\times';
 CMD_CDOT: '\\cdot';
-<<<<<<< HEAD
-=======
-CMD_DIV: '\\div';
-CMD_FRAC: '\\frac';
-CMD_BINOM: '\\binom';
-CMD_DBINOM: '\\dbinom';
-CMD_TBINOM: '\\tbinom';
->>>>>>> c094f1bb
 
 CMD_DIV: '\\div';
 CMD_FRAC: ('\\frac' | '\\tfrac' | '\\dfrac');
@@ -287,7 +263,6 @@
 COLON: ':';
 
 fragment WS_CHAR: [ \t\r\n];
-<<<<<<< HEAD
 DIFFERENTIAL:
 	('d' | PARTIAL) (
 		WS_CHAR*? CARET (
@@ -331,15 +306,6 @@
 			| (WS_CHAR*? DAYS WS_CHAR*? [.] WS_CHAR*? MONTH)
 		)
 	);
-=======
-DIFFERENTIAL: 'd' WS_CHAR*? ([a-zA-Z] | '\\' [a-zA-Z]+);
-
-LETTER: [a-zA-Z];
-fragment DIGIT: [0-9];
-NUMBER:
-	DIGIT+ (',' DIGIT DIGIT DIGIT)*
-	| DIGIT* (',' DIGIT DIGIT DIGIT)* '.' DIGIT+;
->>>>>>> c094f1bb
 
 EQUAL: (('&' WS_CHAR*?)? '=') | ('=' (WS_CHAR*? '&')?);
 NEQ: '\\neq';
@@ -418,19 +384,13 @@
 	group
 	| abs_group
 	| func
-<<<<<<< HEAD
 	| func_multi
-=======
->>>>>>> c094f1bb
 	| atom
 	| frac
 	| binom
 	| floor
 	| ceil;
-<<<<<<< HEAD
 //| delta;
-=======
->>>>>>> c094f1bb
 
 comp_nofunc:
 	group
@@ -440,7 +400,6 @@
 	| binom
 	| floor
 	| ceil;
-<<<<<<< HEAD
 //| delta;
 
 group:
@@ -452,21 +411,12 @@
 	| PERIOD (expr | array_elements) R_BRACE_LITERAL
 	| L_PAREN (expr | array_elements) PERIOD
 	| PERIOD (expr | array_elements) R_PAREN;
-=======
-
-group:
-	L_PAREN expr R_PAREN
-	| L_BRACKET expr R_BRACKET
-	| L_BRACE expr R_BRACE
-	| L_BRACE_LITERAL expr R_BRACE_LITERAL;
->>>>>>> c094f1bb
 
 abs_group: BAR expr BAR;
 
 atom: (LETTER | SYMBOL) subexpr?
 	| NUMBER
 	| DIFFERENTIAL
-<<<<<<< HEAD
 	| PARTIAL
 	| determinant
 	| array
@@ -524,23 +474,11 @@
 	BEGIN_ARR array_elements (('\\\\') array_elements)*? END_ARR;
 
 array_elements: (relation) (('&' | (',' ('&')?))? (relation))*?;
-=======
-	| mathit
-	| bra
-	| ket;
-
-bra: L_ANGLE expr (R_BAR | BAR);
-ket: (L_BAR | BAR) expr R_ANGLE;
-
-mathit: CMD_MATHIT L_BRACE mathit_text R_BRACE;
-mathit_text: LETTER*;
->>>>>>> c094f1bb
 
 frac:
 	CMD_FRAC L_BRACE upper = expr R_BRACE L_BRACE lower = expr R_BRACE;
 
 binom:
-<<<<<<< HEAD
 	CMD_BINOM L_BRACE n = expr R_BRACE L_BRACE k = expr R_BRACE;
 
 floor: L_FLOOR val = expr R_FLOOR;
@@ -582,36 +520,6 @@
 	| HAT
 	| operation;
 
-=======
-	(CMD_BINOM | CMD_DBINOM | CMD_TBINOM) L_BRACE n = expr R_BRACE L_BRACE k = expr R_BRACE;
-
-floor: L_FLOOR val = expr R_FLOOR;
-ceil: L_CEIL val = expr R_CEIL;
-
-func_normal:
-	FUNC_EXP
-	| FUNC_LOG
-	| FUNC_LN
-	| FUNC_SIN
-	| FUNC_COS
-	| FUNC_TAN
-	| FUNC_CSC
-	| FUNC_SEC
-	| FUNC_COT
-	| FUNC_ARCSIN
-	| FUNC_ARCCOS
-	| FUNC_ARCTAN
-	| FUNC_ARCCSC
-	| FUNC_ARCSEC
-	| FUNC_ARCCOT
-	| FUNC_SINH
-	| FUNC_COSH
-	| FUNC_TANH
-	| FUNC_ARSINH
-	| FUNC_ARCOSH
-	| FUNC_ARTANH;
-
->>>>>>> c094f1bb
 func:
 	func_normal (subexpr? supexpr? | supexpr? subexpr?) (
 		L_PAREN func_arg R_PAREN
@@ -619,20 +527,14 @@
 	)
 	| (LETTER | SYMBOL) subexpr? // e.g. f(x)
 	L_PAREN args R_PAREN
-<<<<<<< HEAD
 	| FUNC_INT ('\\limits')? (subexpr supexpr | supexpr subexpr)? (
 		(additive? DIFFERENTIAL)
-=======
-	| FUNC_INT (subexpr supexpr | supexpr subexpr)? (
-		additive? DIFFERENTIAL
->>>>>>> c094f1bb
 		| frac
 		| additive
 	)
 	| FUNC_SQRT (L_BRACKET root = expr R_BRACKET)? L_BRACE base = expr R_BRACE
 	| (FUNC_SUM | FUNC_PROD) (subeq supexpr | supexpr subeq) mp
 	| FUNC_LIM limit_sub mp;
-<<<<<<< HEAD
 
 func_multi:
 	(
@@ -658,17 +560,11 @@
 			| additive
 		)
 	);
-=======
->>>>>>> c094f1bb
 
 args: (expr ',' args) | expr;
 
 limit_sub:
-<<<<<<< HEAD
 	('\\limits')? UNDERSCORE L_BRACE (LETTER | SYMBOL) LIM_APPROACH_SYM expr (
-=======
-	UNDERSCORE L_BRACE (LETTER | SYMBOL) LIM_APPROACH_SYM expr (
->>>>>>> c094f1bb
 		CARET L_BRACE (ADD | SUB) R_BRACE
 	)? R_BRACE;
 
