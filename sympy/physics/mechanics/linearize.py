from __future__ import print_function, division

__all__ = ['Linearizer']

from sympy import Matrix, eye, zeros, Dummy
from sympy.utilities.iterables import flatten
from sympy.physics.vector import dynamicsymbols
from sympy.physics.mechanics.functions import _subs_keep_derivs
<<<<<<< HEAD
from collections import namedtuple
=======
import collections

>>>>>>> dfde2286

class Linearizer(object):
    """This object holds the general model form for a dynamic system.
    This model is used for computing the linearized form of the system,
    while properly dealing with constraints leading to  dependent
    coordinates and speeds.

    Attributes
    ----------
    f_0, f_1, f_2, f_3, f_c, f_v, f_a : Matrix
        Matrices holding the general system form.
    q, u, r : Matrix
        Matrices holding the generalized coordinates, speeds, and
        input vectors.
    q_i, u_i : Matrix
        Matrices of the independent generalized coordinates and speeds.
    q_d, u_d : Matrix
        Matrices of the dependent generalized coordinates and speeds.
    perm_mat : Matrix
        Permutation matrix such that [q_ind, u_ind]^T = perm_mat*[q, u]^T
    """

<<<<<<< HEAD
    def __init__(self, f_0, f_1, f_2, f_3, f_4, f_c, f_v, f_a, q, u,
            q_ind=None, q_dep=None, u_ind=None, u_dep=None, r=None, lams=None):
        # Generalized equation form
        self.f_0 = f_0
        self.f_1 = f_1
        self.f_2 = f_2
        self.f_3 = f_3
        self.f_4 = f_4
        self.f_c = f_c
        self.f_v = f_v
        self.f_a = f_a
=======
    def __init__(self, f_0, f_1, f_2, f_3, f_c, f_v, f_a, q, u,
            q_i=None, q_d=None, u_i=None, u_d=None, r=None):
        """
        Parameters
        ----------
        f_0, f_1, f_2, f_3, f_c, f_v, f_a : array_like
            System of equations holding the general system form.
            Supply empty array or Matrix if the parameter
            doesn't exist.
        q : array_like
            The generalized coordinates.
        u : array_like
            The generalized speeds
        q_i, u_i : array_like, optional.
            The independent generalized coordinates and speeds.
        q_d, u_d : array_like, optional
            The dependent generalized coordinates and speeds.
        r : array_like, optional
            The input variables.
        """

        # Generalized equation form
        self.f_0 = Matrix(f_0)
        self.f_1 = Matrix(f_1)
        self.f_2 = Matrix(f_2)
        self.f_3 = Matrix(f_3)
        self.f_c = Matrix(f_c)
        self.f_v = Matrix(f_v)
        self.f_a = Matrix(f_a)
>>>>>>> dfde2286

        # Generalized equation variables
        self.q = Matrix(q)
        self.u = Matrix(u)
        none_handler = lambda x: Matrix(x) if x else Matrix()
        self.q_ind = none_handler(q_ind)
        self.q_dep = none_handler(q_dep)
        self.u_ind = none_handler(u_ind)
        self.u_dep = none_handler(u_dep)
        self.r = none_handler(r)
        self.lams = none_handler(lams)

        # Derivatives of generalized equation variables
<<<<<<< HEAD
        t = dynamicsymbols._t
        self.qd = self.q.diff(t)
        self.ud = self.u.diff(t)
        # If the user doesn't actually use generalized variables, and the
        # qd and u vectors have any intersecting variables, this can cause
        # problems. We'll fix this with some hackery, and Dummy variables
        dup_vars = set(self.qd).intersection(self.u)
        self.qd_dup = Matrix([var if var not in dup_vars else Dummy()
            for var in self.qd])

        # Derive dimesion terms
        l = len(self.f_c)
        m = len(self.f_v)
        n = len(self.q)
        o = len(self.u)
        s = len(self.r)
        k = len(self.lams)
        dims = namedtuple('dims', ['l', 'm', 'n', 'o', 's', 'k'])
        self.dims = dims(l, m, n, o, s, k)
=======
        self._qd = self.q.diff(dynamicsymbols._t)
        self._ud = self.u.diff(dynamicsymbols._t)
>>>>>>> dfde2286

        # Calculates here only need to be run once:
        self._form_permutation_matrices()
        self._form_block_matrices()
        self._form_coefficient_matrices()

    def _form_permutation_matrices(self):
        """Form the permutation matrices Pq and Pu."""

        # Extract dimension variables
        l, m, n, o, s, k = self.dims
        # Compute permutation matrices
        if n != 0:
<<<<<<< HEAD
            self.Pq = permutation_matrix(self.q, Matrix([self.q_ind,
                self.q_dep]))
=======
            self._Pq = permutation_matrix(self.q, Matrix([self.q_i, self.q_d]))
>>>>>>> dfde2286
            if l > 0:
                self._Pqi = self._Pq[:, :-l]
                self._Pqd = self._Pq[:, -l:]
            else:
                self._Pqi = self._Pq
                self._Pqd = Matrix()
        if o != 0:
<<<<<<< HEAD
            self.Pu = permutation_matrix(self.u, Matrix([self.u_ind,
                self.u_dep]))
=======
            self._Pu = permutation_matrix(self.u, Matrix([self.u_i, self.u_d]))
>>>>>>> dfde2286
            if m > 0:
                self._Pui = self._Pu[:, :-m]
                self._Pud = self._Pu[:, -m:]
            else:
                self._Pui = self._Pu
                self._Pud = Matrix()
        # Compute combination permutation matrix for computing A and B
<<<<<<< HEAD
        P_col1 = Matrix([self.Pqi, zeros(o + k, n - l)])
        P_col2 = Matrix([zeros(n, o - m), self.Pui, zeros(k, o - m)])
=======
        P_col1 = Matrix([self._Pqi, zeros(o, n - l)])
        P_col2 = Matrix([zeros(n, o - m), self._Pui])
>>>>>>> dfde2286
        if P_col1:
            if P_col2:
                self.perm_mat = P_col1.row_join(P_col2)
            else:
                self.perm_mat = P_col1
        else:
            self.perm_mat = P_col2

    def _form_coefficient_matrices(self):
        """Form the coefficient matrices C_0, C_1, and C_2."""

        # Extract dimension variables
        l, m, n, o, s, k = self.dims
        # Build up the coefficient matrices C_0, C_1, and C_2
        # If there are configuration constraints (l > 0), form C_0 as normal.
        # If not, C_0 is I_(nxn). Note that this works even if n=0
        if l > 0:
            f_c_jac_q = self.f_c.jacobian(self.q)
            self._C_0 = (eye(n) - self._Pqd * (f_c_jac_q *
                    self._Pqd).LUsolve(f_c_jac_q)) * self._Pqi
        else:
            self._C_0 = eye(n)
        # If there are motion constraints (m > 0), form C_1 and C_2 as normal.
        # If not, C_1 is 0, and C_2 is I_(oxo). Note that this works even if
        # o = 0.
        if m > 0:
            f_v_jac_u = self.f_v.jacobian(self.u)
            temp = f_v_jac_u * self._Pud
            if n != 0:
                f_v_jac_q = self.f_v.jacobian(self.q)
                self._C_1 = -self._Pud * temp.LUsolve(f_v_jac_q)
            else:
                self._C_1 = 0
            self._C_2 = (eye(o) - self._Pud *
                    temp.LUsolve(f_v_jac_u)) * self._Pui
        else:
            self._C_1 = 0
            self._C_2 = eye(o)

    def _form_block_matrices(self):
        """Form the block matrices for composing M, A, and B."""

        # Extract dimension variables
        l, m, n, o, s, k = self.dims
        # Block Matrix Definitions. These are only defined if under certain
        # conditions. If undefined, an empty matrix is used instead
        if n != 0:
            self._M_qq = self.f_0.jacobian(self._qd)
            self._A_qq = -(self.f_0 + self.f_1).jacobian(self.q)
        else:
<<<<<<< HEAD
            self.M_qq = Matrix([])
            self.A_qq = Matrix([])
        if n != 0 and m != 0:
            self.M_uqc = self.f_a.jacobian(self.qd_dup)
            self.A_uqc = -self.f_a.jacobian(self.q)
        else:
            self.M_uqc = Matrix([])
            self.A_uqc = Matrix([])
        if n != 0 and o - m + k != 0:
            self.M_uqd = self.f_3.jacobian(self.qd_dup)
            self.A_uqd = -(self.f_2 + self.f_3 + self.f_4).jacobian(self.q)
        else:
            self.M_uqd = Matrix([])
            self.A_uqd = Matrix([])
=======
            self._M_qq = Matrix()
            self._A_qq = Matrix()
>>>>>>> dfde2286
        if o != 0 and m != 0:
            self._M_uuc = self.f_a.jacobian(self._ud)
            self._A_uuc = -self.f_a.jacobian(self.u)
        else:
<<<<<<< HEAD
            self.M_uuc = Matrix([])
            self.A_uuc = Matrix([])
        if o != 0 and o - m + k != 0:
            self.M_uud = self.f_2.jacobian(self.ud)
            self.A_uud = -(self.f_2 + self.f_3).jacobian(self.u)
        else:
            self.M_uud = Matrix([])
            self.A_uud = Matrix([])
=======
            self._M_uuc = Matrix()
            self._A_uuc = Matrix()
        if o != 0 and o != m:
            self._M_uud = self.f_2.jacobian(self._ud)
            self._A_uud = -self.f_3.jacobian(self.u)
        else:
            self._M_uud = Matrix()
            self._A_uud = Matrix()
        if n != 0 and m != 0:
            self._M_uqc = self.f_a.jacobian(self._qd)
            self._A_uqc = -self.f_a.jacobian(self.q)
        else:
            self._M_uqc = Matrix()
            self._A_uqc = Matrix()
        if n != 0 and o != m:
            self._M_uqd = self.f_3.jacobian(self._qd)
            self._A_uqd = -(self.f_2 + self.f_3).jacobian(self.q)
        else:
            self._M_uqd = Matrix()
            self._A_uqd = Matrix()
>>>>>>> dfde2286
        if o != 0 and n != 0:
            self._A_qu = -self.f_1.jacobian(self.u)
        else:
<<<<<<< HEAD
            self.A_qu = Matrix([])
        if k != 0 and o - m + k != 0:
            self.M_uld = self.f_4.jacobian(self.lams)
        else:
            self.M_uld = Matrix([])
        if s != 0 and o - m + k != 0:
            self.B_u = -self.f_3.jacobian(self.r)
=======
            self._A_qu = Matrix()
        if s != 0 and o != m:
            self._B_u = -self.f_3.jacobian(self.r)
>>>>>>> dfde2286
        else:
            self._B_u = Matrix()

<<<<<<< HEAD
    def linearize(self, q_op=None, u_op=None, qd_op=None, ud_op=None,
            r_op=None, lam_op=None, A_and_B=False):
        """Linearize the system about the trim conditions. Note that
=======
    def linearize(self, op_point=None, A_and_B=False, simplify=True):
        """Linearize the system about the operating point. Note that
>>>>>>> dfde2286
        q_op, u_op, qd_op, ud_op must satisfy the equations of motion.
        These may be either symbolic or numeric.

        Parameters
<<<<<<< HEAD
        ==========
        q_op, u_op, qd_op, ud_op, r_op, lam_op : dict
            Dictionaries of the trim conditions. These will be substituted in
            to the linearized system before the linearization is complete.
            Leave blank if you want a completely symbolic form. Note that any
            reduction in symbols (whether substituted for numbers or
            expressions with a common parameter) will result in faster runtime.

        A_and_B : bool
            If set to True, A and B for forming dx = [A]x + [B]r will returned,
            where x = [q_indnd, u_indnd]^T. If set to False, M, A, and B for
            forming [M]x = [A]x + [B]r will be returned. Default is False."""

        # Compose dicts of the trim condition for q, u, and qd, ud
        op_compose = lambda kw: dict() if not kw else kw
        q_op = op_compose(q_op)
        u_op = op_compose(u_op)
        qd_op = op_compose(qd_op)
        ud_op = op_compose(ud_op)
        r_op = op_compose(r_op)
        lam_op = op_compose(lam_op)
        trim = q_op
        trim.update(u_op)
        trim.update(r_op)
        trim.update(lam_op)
        dtrim = qd_op
        dtrim.update(ud_op)
=======
        ----------
        op_point : dict or iterable of dicts, optional
            Dictionary or iterable of dictionaries containing the operating
            point conditions. These will be substituted in to the linearized
            system before the linearization is complete. Leave blank if you
            want a completely symbolic form. Note that any reduction in
            symbols (whether substituted for numbers or expressions with a
            common parameter) will result in faster runtime.

        A_and_B : bool, optional
            If A_and_B=False (default), (M, A, B) is returned for forming
            [M]*[q, u]^T = [A]*[q_ind, u_ind]^T + [B]r. If A_and_B=True,
            (A, B) is returned for forming dx = [A]x + [B]r, where
            x = [q_ind, u_ind]^T.

        simplify : bool, optional
            Determines if returned values are simplified before return.
            Default is True.

        Note that the process of solving with A_and_B=True is computationally
        intensive if there are many symbolic parameters. For this reason,
        it may be more desirable to use the default A_and_B=False,
        returning M, A, and B. More values may then be substituted in to these
        matrices later on. The state space form can then be found as
        A = P.T*M.LUsolve(A), B = P.T*M.LUsolve(B), where
        P = Linearizer.perm_mat.
        """

        # Compose dict of operating conditions
        if isinstance(op_point, dict):
            op_point_dict = op_point
        elif isinstance(op_point, collections.Iterable):
            op_point_dict = {}
            for op in op_point:
                op_point_dict.update(op)
        else:
            op_point_dict = {}
>>>>>>> dfde2286

        # Extract dimension variables
        l, m, n, o, s, k = self.dims

        # Rename terms to shorten expressions
<<<<<<< HEAD
        M_qq = self.M_qq
        M_uqc = self.M_uqc
        M_uqd = self.M_uqd
        M_uuc = self.M_uuc
        M_uud = self.M_uud
        M_uld = self.M_uld
        A_qq = self.A_qq
        A_uqc = self.A_uqc
        A_uqd = self.A_uqd
        A_qu = self.A_qu
        A_uuc = self.A_uuc
        A_uud = self.A_uud
        B_u = self.B_u
        C_0 = self.C_0
        C_1 = self.C_1
        C_2 = self.C_2
=======
        M_qq = self._M_qq
        A_qq = self._A_qq
        M_uuc = self._M_uuc
        A_uuc = self._A_uuc
        M_uud = self._M_uud
        A_uud = self._A_uud
        M_uqc = self._M_uqc
        A_uqc = self._A_uqc
        M_uqd = self._M_uqd
        A_uqd = self._A_uqd
        A_qu = self._A_qu
        B_u = self._B_u
        C_0 = self._C_0
        C_1 = self._C_1
        C_2 = self._C_2
>>>>>>> dfde2286

        # Build up Mass Matrix
        #     |M_qq    0_nxo   0_nxk|
        # M = |M_uqc   M_uuc   0_mxk|
        #     |M_uqd   M_uud   M_uld|
        if o != 0:
            col2 = Matrix([zeros(n, o), M_uuc, M_uud])
        if k != 0:
            col3 = Matrix([zeros(n + m, k), M_uld])
        if n != 0:
            col1 = Matrix([M_qq, M_uqc, M_uqd])
            if o != 0 and k != 0:
                M = col1.row_join(col2).row_join(col3)
            elif o != 0:
                M = col1.row_join(col2)
            else:
                M = col1
        elif k != 0:
            M = col2.row_join(col3)
        else:
            M = col2
        M_eq = _subs_keep_derivs(M, op_point_dict)

        # Build up state coefficient matrix A
        #     |(A_qq + A_qu*C_1)*C_0       A_qu*C_2|
        # A = |(A_uqc + A_uuc*C_1)*C_0    A_uuc*C_2|
        #     |(A_uqd + A_uud*C_1)*C_0    A_uud*C_2|
        # Col 1 is only defined if n != 0
        if n != 0:
            r1c1 = A_qq
            if o != 0:
                r1c1 += (A_qu * C_1)
            r1c1 = r1c1 * C_0
            if m != 0:
                r2c1 = A_uqc
                if o != 0:
                    r2c1 += (A_uuc * C_1)
                r2c1 = r2c1 * C_0
            else:
<<<<<<< HEAD
                r2c1 = Matrix([])
            if o - m + k != 0:
=======
                r2c1 = Matrix()
            if o != m:
>>>>>>> dfde2286
                r3c1 = A_uqd
                if o != 0:
                    r3c1 += (A_uud * C_1)
                r3c1 = r3c1 * C_0
            else:
                r3c1 = Matrix()
            col1 = Matrix([r1c1, r2c1, r3c1])
        else:
            col1 = Matrix()
        # Col 2 is only defined if o != 0
        if o != 0:
            if n != 0:
                r1c2 = A_qu * C_2
            else:
                r1c2 = Matrix()
            if m != 0:
                r2c2 = A_uuc * C_2
            else:
<<<<<<< HEAD
                r2c2 = Matrix([])
            if o - m + k != 0:
=======
                r2c2 = Matrix()
            if o != m:
>>>>>>> dfde2286
                r3c2 = A_uud * C_2
            else:
                r3c2 = Matrix()
            col2 = Matrix([r1c2, r2c2, r3c2])
        else:
            col2 = Matrix()
        if col1:
            if col2:
                Amat = col1.row_join(col2)
            else:
                Amat = col1
        else:
            Amat = col2
        Amat_eq = _subs_keep_derivs(Amat, op_point_dict)

        # Build up the B matrix if there are forcing variables
        #     |0_(n + m)xs|
        # B = |B_u        |
        if s != 0 and o - m + k != 0:
            Bmat = zeros(n + m, s).col_join(B_u)
            Bmat_eq = _subs_keep_derivs(Bmat, op_point_dict)
        else:
            Bmat_eq = Matrix()

        # kwarg A_and_B indicates to return  A, B for forming the equation
        # dx = [A]x + [B]r, where x = [q_indnd, u_indnd]^T,
        if A_and_B:
            A_cont = self.perm_mat.T * M_eq.LUsolve(Amat_eq)
            if Bmat_eq:
                B_cont = self.perm_mat.T * M_eq.LUsolve(Bmat_eq)
            else:
                # Bmat = Matrix([]), so no need to sub
                B_cont = Bmat_eq
            if simplify:
                A_cont.simplify()
                B_cont.simplify()
            return A_cont, B_cont
        # Otherwise return M, A, B for forming the equation
<<<<<<< HEAD
        # [M]dx = [A]x + [B]r, where x = [q_indnd, u_indnd]^T
=======
        # [M]dx = [A]x + [B]r, where x = [q, u]^T
>>>>>>> dfde2286
        else:
            if simplify:
                M_eq.simplify()
                Amat_eq.simplify()
                Bmat_eq.simplify()
            return M_eq, Amat_eq, Bmat_eq


def permutation_matrix(orig_vec, per_vec):
    """Compute the permutation matrix to change order of
    orig_vec into order of per_vec.

    Parameters
    ----------
    orig_vec : array_like
        Symbols in original ordering.
    per_vec : array_like
        Symbols in new ordering.

    Returns
    -------
    p_matrix : Matrix
        Permutation matrix such that orig_vec == (p_matrix * per_vec).
    """
    if not isinstance(orig_vec, (list, tuple)):
        orig_vec = flatten(orig_vec)
    if not isinstance(per_vec, (list, tuple)):
        per_vec = flatten(per_vec)
    if set(orig_vec) != set(per_vec):
        raise ValueError("orig_vec and per_vec must be the same length, " +
                "and contain the same symbols.")
    ind_list = [orig_vec.index(i) for i in per_vec]
    p_matrix = zeros(len(orig_vec))
    for i, j in enumerate(ind_list):
        p_matrix[i, j] = 1
    return p_matrix<|MERGE_RESOLUTION|>--- conflicted
+++ resolved
@@ -6,12 +6,8 @@
 from sympy.utilities.iterables import flatten
 from sympy.physics.vector import dynamicsymbols
 from sympy.physics.mechanics.functions import _subs_keep_derivs
-<<<<<<< HEAD
-from collections import namedtuple
-=======
 import collections
 
->>>>>>> dfde2286
 
 class Linearizer(object):
     """This object holds the general model form for a dynamic system.
@@ -21,7 +17,7 @@
 
     Attributes
     ----------
-    f_0, f_1, f_2, f_3, f_c, f_v, f_a : Matrix
+    f_0, f_1, f_2, f_3, f_4, f_c, f_v, f_a : Matrix
         Matrices holding the general system form.
     q, u, r : Matrix
         Matrices holding the generalized coordinates, speeds, and
@@ -34,25 +30,12 @@
         Permutation matrix such that [q_ind, u_ind]^T = perm_mat*[q, u]^T
     """
 
-<<<<<<< HEAD
     def __init__(self, f_0, f_1, f_2, f_3, f_4, f_c, f_v, f_a, q, u,
-            q_ind=None, q_dep=None, u_ind=None, u_dep=None, r=None, lams=None):
-        # Generalized equation form
-        self.f_0 = f_0
-        self.f_1 = f_1
-        self.f_2 = f_2
-        self.f_3 = f_3
-        self.f_4 = f_4
-        self.f_c = f_c
-        self.f_v = f_v
-        self.f_a = f_a
-=======
-    def __init__(self, f_0, f_1, f_2, f_3, f_c, f_v, f_a, q, u,
-            q_i=None, q_d=None, u_i=None, u_d=None, r=None):
+            q_i=None, q_d=None, u_i=None, u_d=None, r=None, lams=None):
         """
         Parameters
         ----------
-        f_0, f_1, f_2, f_3, f_c, f_v, f_a : array_like
+        f_0, f_1, f_2, f_3, f_4, f_c, f_v, f_a : array_like
             System of equations holding the general system form.
             Supply empty array or Matrix if the parameter
             doesn't exist.
@@ -73,33 +56,31 @@
         self.f_1 = Matrix(f_1)
         self.f_2 = Matrix(f_2)
         self.f_3 = Matrix(f_3)
+        self.f_4 = Matrix(f_4)
         self.f_c = Matrix(f_c)
         self.f_v = Matrix(f_v)
         self.f_a = Matrix(f_a)
->>>>>>> dfde2286
 
         # Generalized equation variables
         self.q = Matrix(q)
         self.u = Matrix(u)
         none_handler = lambda x: Matrix(x) if x else Matrix()
-        self.q_ind = none_handler(q_ind)
-        self.q_dep = none_handler(q_dep)
-        self.u_ind = none_handler(u_ind)
-        self.u_dep = none_handler(u_dep)
+        self.q_i = none_handler(q_i)
+        self.q_d = none_handler(q_d)
+        self.u_i = none_handler(u_i)
+        self.u_d = none_handler(u_d)
         self.r = none_handler(r)
         self.lams = none_handler(lams)
 
         # Derivatives of generalized equation variables
-<<<<<<< HEAD
-        t = dynamicsymbols._t
-        self.qd = self.q.diff(t)
-        self.ud = self.u.diff(t)
+        self._qd = self.q.diff(dynamicsymbols._t)
+        self._ud = self.u.diff(dynamicsymbols._t)
         # If the user doesn't actually use generalized variables, and the
         # qd and u vectors have any intersecting variables, this can cause
         # problems. We'll fix this with some hackery, and Dummy variables
-        dup_vars = set(self.qd).intersection(self.u)
-        self.qd_dup = Matrix([var if var not in dup_vars else Dummy()
-            for var in self.qd])
+        dup_vars = set(self._qd).intersection(self.u)
+        self._qd_dup = Matrix([var if var not in dup_vars else Dummy()
+            for var in self._qd])
 
         # Derive dimesion terms
         l = len(self.f_c)
@@ -108,12 +89,8 @@
         o = len(self.u)
         s = len(self.r)
         k = len(self.lams)
-        dims = namedtuple('dims', ['l', 'm', 'n', 'o', 's', 'k'])
-        self.dims = dims(l, m, n, o, s, k)
-=======
-        self._qd = self.q.diff(dynamicsymbols._t)
-        self._ud = self.u.diff(dynamicsymbols._t)
->>>>>>> dfde2286
+        dims = collections.namedtuple('dims', ['l', 'm', 'n', 'o', 's', 'k'])
+        self._dims = dims(l, m, n, o, s, k)
 
         # Calculates here only need to be run once:
         self._form_permutation_matrices()
@@ -124,15 +101,10 @@
         """Form the permutation matrices Pq and Pu."""
 
         # Extract dimension variables
-        l, m, n, o, s, k = self.dims
+        l, m, n, o, s, k = self._dims
         # Compute permutation matrices
         if n != 0:
-<<<<<<< HEAD
-            self.Pq = permutation_matrix(self.q, Matrix([self.q_ind,
-                self.q_dep]))
-=======
             self._Pq = permutation_matrix(self.q, Matrix([self.q_i, self.q_d]))
->>>>>>> dfde2286
             if l > 0:
                 self._Pqi = self._Pq[:, :-l]
                 self._Pqd = self._Pq[:, -l:]
@@ -140,12 +112,7 @@
                 self._Pqi = self._Pq
                 self._Pqd = Matrix()
         if o != 0:
-<<<<<<< HEAD
-            self.Pu = permutation_matrix(self.u, Matrix([self.u_ind,
-                self.u_dep]))
-=======
             self._Pu = permutation_matrix(self.u, Matrix([self.u_i, self.u_d]))
->>>>>>> dfde2286
             if m > 0:
                 self._Pui = self._Pu[:, :-m]
                 self._Pud = self._Pu[:, -m:]
@@ -153,13 +120,8 @@
                 self._Pui = self._Pu
                 self._Pud = Matrix()
         # Compute combination permutation matrix for computing A and B
-<<<<<<< HEAD
-        P_col1 = Matrix([self.Pqi, zeros(o + k, n - l)])
-        P_col2 = Matrix([zeros(n, o - m), self.Pui, zeros(k, o - m)])
-=======
-        P_col1 = Matrix([self._Pqi, zeros(o, n - l)])
-        P_col2 = Matrix([zeros(n, o - m), self._Pui])
->>>>>>> dfde2286
+        P_col1 = Matrix([self._Pqi, zeros(o + k, n - l)])
+        P_col2 = Matrix([zeros(n, o - m), self._Pui, zeros(k, o - m)])
         if P_col1:
             if P_col2:
                 self.perm_mat = P_col1.row_join(P_col2)
@@ -172,7 +134,7 @@
         """Form the coefficient matrices C_0, C_1, and C_2."""
 
         # Extract dimension variables
-        l, m, n, o, s, k = self.dims
+        l, m, n, o, s, k = self._dims
         # Build up the coefficient matrices C_0, C_1, and C_2
         # If there are configuration constraints (l > 0), form C_0 as normal.
         # If not, C_0 is I_(nxn). Note that this works even if n=0
@@ -203,127 +165,58 @@
         """Form the block matrices for composing M, A, and B."""
 
         # Extract dimension variables
-        l, m, n, o, s, k = self.dims
+        l, m, n, o, s, k = self._dims
         # Block Matrix Definitions. These are only defined if under certain
         # conditions. If undefined, an empty matrix is used instead
         if n != 0:
             self._M_qq = self.f_0.jacobian(self._qd)
             self._A_qq = -(self.f_0 + self.f_1).jacobian(self.q)
         else:
-<<<<<<< HEAD
-            self.M_qq = Matrix([])
-            self.A_qq = Matrix([])
-        if n != 0 and m != 0:
-            self.M_uqc = self.f_a.jacobian(self.qd_dup)
-            self.A_uqc = -self.f_a.jacobian(self.q)
-        else:
-            self.M_uqc = Matrix([])
-            self.A_uqc = Matrix([])
-        if n != 0 and o - m + k != 0:
-            self.M_uqd = self.f_3.jacobian(self.qd_dup)
-            self.A_uqd = -(self.f_2 + self.f_3 + self.f_4).jacobian(self.q)
-        else:
-            self.M_uqd = Matrix([])
-            self.A_uqd = Matrix([])
-=======
             self._M_qq = Matrix()
             self._A_qq = Matrix()
->>>>>>> dfde2286
+        if n != 0 and m != 0:
+            self._M_uqc = self.f_a.jacobian(self._qd_dup)
+            self._A_uqc = -self.f_a.jacobian(self.q)
+        else:
+            self._M_uqc = Matrix()
+            self._A_uqc = Matrix()
+        if n != 0 and o - m + k != 0:
+            self._M_uqd = self.f_3.jacobian(self._qd_dup)
+            self._A_uqd = -(self.f_2 + self.f_3 + self.f_4).jacobian(self.q)
+        else:
+            self._M_uqd = Matrix()
+            self._A_uqd = Matrix()
         if o != 0 and m != 0:
             self._M_uuc = self.f_a.jacobian(self._ud)
             self._A_uuc = -self.f_a.jacobian(self.u)
         else:
-<<<<<<< HEAD
-            self.M_uuc = Matrix([])
-            self.A_uuc = Matrix([])
-        if o != 0 and o - m + k != 0:
-            self.M_uud = self.f_2.jacobian(self.ud)
-            self.A_uud = -(self.f_2 + self.f_3).jacobian(self.u)
-        else:
-            self.M_uud = Matrix([])
-            self.A_uud = Matrix([])
-=======
             self._M_uuc = Matrix()
             self._A_uuc = Matrix()
-        if o != 0 and o != m:
+        if o != 0 and o - m + k != 0:
             self._M_uud = self.f_2.jacobian(self._ud)
-            self._A_uud = -self.f_3.jacobian(self.u)
+            self._A_uud = -(self.f_2 + self.f_3).jacobian(self.u)
         else:
             self._M_uud = Matrix()
             self._A_uud = Matrix()
-        if n != 0 and m != 0:
-            self._M_uqc = self.f_a.jacobian(self._qd)
-            self._A_uqc = -self.f_a.jacobian(self.q)
-        else:
-            self._M_uqc = Matrix()
-            self._A_uqc = Matrix()
-        if n != 0 and o != m:
-            self._M_uqd = self.f_3.jacobian(self._qd)
-            self._A_uqd = -(self.f_2 + self.f_3).jacobian(self.q)
-        else:
-            self._M_uqd = Matrix()
-            self._A_uqd = Matrix()
->>>>>>> dfde2286
         if o != 0 and n != 0:
             self._A_qu = -self.f_1.jacobian(self.u)
         else:
-<<<<<<< HEAD
-            self.A_qu = Matrix([])
+            self._A_qu = Matrix()
         if k != 0 and o - m + k != 0:
-            self.M_uld = self.f_4.jacobian(self.lams)
-        else:
-            self.M_uld = Matrix([])
+            self._M_uld = self.f_4.jacobian(self.lams)
+        else:
+            self._M_uld = Matrix()
         if s != 0 and o - m + k != 0:
-            self.B_u = -self.f_3.jacobian(self.r)
-=======
-            self._A_qu = Matrix()
-        if s != 0 and o != m:
             self._B_u = -self.f_3.jacobian(self.r)
->>>>>>> dfde2286
         else:
             self._B_u = Matrix()
 
-<<<<<<< HEAD
-    def linearize(self, q_op=None, u_op=None, qd_op=None, ud_op=None,
-            r_op=None, lam_op=None, A_and_B=False):
-        """Linearize the system about the trim conditions. Note that
-=======
     def linearize(self, op_point=None, A_and_B=False, simplify=True):
         """Linearize the system about the operating point. Note that
->>>>>>> dfde2286
         q_op, u_op, qd_op, ud_op must satisfy the equations of motion.
         These may be either symbolic or numeric.
 
         Parameters
-<<<<<<< HEAD
-        ==========
-        q_op, u_op, qd_op, ud_op, r_op, lam_op : dict
-            Dictionaries of the trim conditions. These will be substituted in
-            to the linearized system before the linearization is complete.
-            Leave blank if you want a completely symbolic form. Note that any
-            reduction in symbols (whether substituted for numbers or
-            expressions with a common parameter) will result in faster runtime.
-
-        A_and_B : bool
-            If set to True, A and B for forming dx = [A]x + [B]r will returned,
-            where x = [q_indnd, u_indnd]^T. If set to False, M, A, and B for
-            forming [M]x = [A]x + [B]r will be returned. Default is False."""
-
-        # Compose dicts of the trim condition for q, u, and qd, ud
-        op_compose = lambda kw: dict() if not kw else kw
-        q_op = op_compose(q_op)
-        u_op = op_compose(u_op)
-        qd_op = op_compose(qd_op)
-        ud_op = op_compose(ud_op)
-        r_op = op_compose(r_op)
-        lam_op = op_compose(lam_op)
-        trim = q_op
-        trim.update(u_op)
-        trim.update(r_op)
-        trim.update(lam_op)
-        dtrim = qd_op
-        dtrim.update(ud_op)
-=======
         ----------
         op_point : dict or iterable of dicts, optional
             Dictionary or iterable of dictionaries containing the operating
@@ -361,46 +254,27 @@
                 op_point_dict.update(op)
         else:
             op_point_dict = {}
->>>>>>> dfde2286
 
         # Extract dimension variables
-        l, m, n, o, s, k = self.dims
+        l, m, n, o, s, k = self._dims
 
         # Rename terms to shorten expressions
-<<<<<<< HEAD
-        M_qq = self.M_qq
-        M_uqc = self.M_uqc
-        M_uqd = self.M_uqd
-        M_uuc = self.M_uuc
-        M_uud = self.M_uud
-        M_uld = self.M_uld
-        A_qq = self.A_qq
-        A_uqc = self.A_uqc
-        A_uqd = self.A_uqd
-        A_qu = self.A_qu
-        A_uuc = self.A_uuc
-        A_uud = self.A_uud
-        B_u = self.B_u
-        C_0 = self.C_0
-        C_1 = self.C_1
-        C_2 = self.C_2
-=======
         M_qq = self._M_qq
+        M_uqc = self._M_uqc
+        M_uqd = self._M_uqd
+        M_uuc = self._M_uuc
+        M_uud = self._M_uud
+        M_uld = self._M_uld
         A_qq = self._A_qq
-        M_uuc = self._M_uuc
-        A_uuc = self._A_uuc
-        M_uud = self._M_uud
-        A_uud = self._A_uud
-        M_uqc = self._M_uqc
         A_uqc = self._A_uqc
-        M_uqd = self._M_uqd
         A_uqd = self._A_uqd
         A_qu = self._A_qu
+        A_uuc = self._A_uuc
+        A_uud = self._A_uud
         B_u = self._B_u
         C_0 = self._C_0
         C_1 = self._C_1
         C_2 = self._C_2
->>>>>>> dfde2286
 
         # Build up Mass Matrix
         #     |M_qq    0_nxo   0_nxk|
@@ -440,13 +314,8 @@
                     r2c1 += (A_uuc * C_1)
                 r2c1 = r2c1 * C_0
             else:
-<<<<<<< HEAD
-                r2c1 = Matrix([])
+                r2c1 = Matrix()
             if o - m + k != 0:
-=======
-                r2c1 = Matrix()
-            if o != m:
->>>>>>> dfde2286
                 r3c1 = A_uqd
                 if o != 0:
                     r3c1 += (A_uud * C_1)
@@ -465,13 +334,8 @@
             if m != 0:
                 r2c2 = A_uuc * C_2
             else:
-<<<<<<< HEAD
-                r2c2 = Matrix([])
+                r2c2 = Matrix()
             if o - m + k != 0:
-=======
-                r2c2 = Matrix()
-            if o != m:
->>>>>>> dfde2286
                 r3c2 = A_uud * C_2
             else:
                 r3c2 = Matrix()
@@ -510,11 +374,7 @@
                 B_cont.simplify()
             return A_cont, B_cont
         # Otherwise return M, A, B for forming the equation
-<<<<<<< HEAD
-        # [M]dx = [A]x + [B]r, where x = [q_indnd, u_indnd]^T
-=======
         # [M]dx = [A]x + [B]r, where x = [q, u]^T
->>>>>>> dfde2286
         else:
             if simplify:
                 M_eq.simplify()
