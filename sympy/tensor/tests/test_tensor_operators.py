from sympy.utilities.pytest import raises, XFAIL

from sympy.tensor.toperators import PartialDerivative
from sympy.tensor.tensor import (TensorIndexType,
                                 tensor_indices,
                                 TensorHead, tensor_heads,
                                 TensMul)
from sympy import symbols, diag
from sympy import Array, Rational

from sympy import sympify
from random import randint
from sympy import I


L = TensorIndexType("L")
i, j, k, m = tensor_indices("i j k m", L)
i0 = tensor_indices("i0", L)
L_0, L_1 = tensor_indices("L_0 L_1", L)

A, B, C, D = tensor_heads("A B C D", [L])

H = TensorHead("H", [L, L])


def test_invalid_partial_derivative_valence():
    raises(ValueError, lambda: PartialDerivative(C(j), D(-j)))
    raises(ValueError, lambda: PartialDerivative(C(-j), D(j)))


def test_tensor_partial_deriv():
    # Test flatten:
    expr = PartialDerivative(PartialDerivative(A(i), A(j)), A(i))
    assert expr.expr == A(L_0)
    assert expr.variables == (A(j), A(L_0))

    expr1 = PartialDerivative(A(i), A(j))
    assert expr1.expr == A(i)
    assert expr1.variables == (A(j),)

    expr2 = A(i)*PartialDerivative(H(k, -i), A(j))
    assert expr2.get_indices() == [L_0, k, -L_0, -j]

    expr2b = A(i)*PartialDerivative(H(k, -i), A(-j))
    assert expr2b.get_indices() == [L_0, k, -L_0, j]

    expr3a = TensMul(A(i), PartialDerivative(B(k)*C(-i) + 3*H(k, -i), A(j)))
    # TensMul prevents doit() execution to check the exact index structure
    # as intended with PartialDerivative
    assert expr3a.get_indices() == [i, k, -i, -j]

    # Perform doit() explicitly
    expr3b = expr3a.doit()
    # Since this changes the order of the indices, it is only useful to check
    # whether j is still a lower index and k is still upper
    assert (-j in expr3b.get_indices()) and (k in expr3b.get_indices())

    expr4 = (A(i) + B(i))*PartialDerivative(C(j), D(j))
    assert expr4.get_indices() == [i, L_0, -L_0]

    expr4b = (A(i) + B(i))*PartialDerivative(C(-j), D(-j))
    assert expr4b.get_indices() == [i, -L_0, L_0]

    expr5 = (A(i) + B(i))*PartialDerivative(C(-i), D(j))
    assert expr5.get_indices() == [L_0, -L_0, -j]


def test_replace_arrays_partial_derivative():

    x, y, z, t = symbols("x y z t")

    # d(A^i)/d(A_j) = d(g^ik A_k)/d(A_j) = g^ik delta_jk
    expr = PartialDerivative(A(i), A(-j))
    assert expr.get_free_indices() == [i, j]
    assert expr.get_indices() == [i, j]
    assert expr.replace_with_arrays({A(i): [x, y], L: diag(1, 1)}, [i, j]) == Array([[1, 0], [0, 1]])
    assert expr.replace_with_arrays({A(i): [x, y], L: diag(1, -1)}, [i, j]) == Array([[1, 0], [0, -1]])
    assert expr.replace_with_arrays({A(-i): [x, y], L: diag(1, 1)}, [i, j]) == Array([[1, 0], [0, 1]])
    assert expr.replace_with_arrays({A(-i): [x, y], L: diag(1, -1)}, [i, j]) == Array([[1, 0], [0, -1]])

    expr = PartialDerivative(A(i), A(j))
    assert expr.get_free_indices() == [i, -j]
    assert expr.get_indices() == [i, -j]
    assert expr.replace_with_arrays({A(i): [x, y]}, [i, -j]) == Array([[1, 0], [0, 1]])
    assert expr.replace_with_arrays({A(i): [x, y], L: diag(1, 1)}, [i, -j]) == Array([[1, 0], [0, 1]])
    assert expr.replace_with_arrays({A(i): [x, y], L: diag(1, -1)}, [i, -j]) == Array([[1, 0], [0, 1]])
    assert expr.replace_with_arrays({A(-i): [x, y], L: diag(1, 1)}, [i, -j]) == Array([[1, 0], [0, 1]])
    assert expr.replace_with_arrays({A(-i): [x, y], L: diag(1, -1)}, [i, -j]) == Array([[1, 0], [0, 1]])

    expr = PartialDerivative(A(-i), A(-j))
    expr.get_free_indices() == [-i, j]
    expr.get_indices() == [-i, j]
    assert expr.replace_with_arrays({A(-i): [x, y]}, [-i, j]) == Array([[1, 0], [0, 1]])
    assert expr.replace_with_arrays({A(-i): [x, y], L: diag(1, 1)}, [-i, j]) == Array([[1, 0], [0, 1]])
    assert expr.replace_with_arrays({A(-i): [x, y], L: diag(1, -1)}, [-i, j]) == Array([[1, 0], [0, 1]])
    assert expr.replace_with_arrays({A(i): [x, y], L: diag(1, 1)}, [-i, j]) == Array([[1, 0], [0, 1]])
    assert expr.replace_with_arrays({A(i): [x, y], L: diag(1, -1)}, [-i, j]) == Array([[1, 0], [0, 1]])

    expr = PartialDerivative(A(i), A(i))
    assert expr.get_free_indices() == []
    assert expr.get_indices() == [L_0, -L_0]
    assert expr.replace_with_arrays({A(i): [x, y], L: diag(1, 1)}, []) == 2
    assert expr.replace_with_arrays({A(i): [x, y], L: diag(1, -1)}, []) == 2

    expr = PartialDerivative(A(-i), A(-i))
    assert expr.get_free_indices() == []
    assert expr.get_indices() == [-L_0, L_0]
    assert expr.replace_with_arrays({A(i): [x, y], L: diag(1, 1)}, []) == 2
    assert expr.replace_with_arrays({A(i): [x, y], L: diag(1, -1)}, []) == 2

    expr = PartialDerivative(H(i, j) + H(j, i), A(i))
    assert expr.get_indices() == [L_0, j, -L_0]
    assert expr.get_free_indices() == [j]

    expr = PartialDerivative(H(i, j) + H(j, i), A(k))*B(-i)
    assert expr.get_indices() == [L_0, j, -k, -L_0]
    assert expr.get_free_indices() == [j, -k]

    expr = PartialDerivative(A(i)*(H(-i, j) + H(j, -i)), A(j))
    assert expr.get_indices() == [L_0, -L_0, L_1, -L_1]
    assert expr.get_free_indices() == []

    expr = A(j)*A(-j) + expr
    assert expr.get_indices() == [L_0, -L_0, L_1, -L_1]
    assert expr.get_free_indices() == []

<<<<<<< HEAD

@XFAIL
def test_expand_partial_derivative_sum_rule():
    tau = symbols("tau")

    # check sum rule for D(tensor, symbol)
    expr1aa = PartialDerivative(A(i), tau)

    assert expr1aa._expand_partial_derivative() ==\
        PartialDerivative(A(i), tau)

    expr1ab = PartialDerivative(A(i) + B(i), tau)

    # This fails in Python2.7
    assert (expr1ab._expand_partial_derivative() ==
            PartialDerivative(A(i), tau) +
            PartialDerivative(B(i), tau))

    expr1ac = PartialDerivative(A(i) + B(i) + C(i), tau)

    # This fails in Python2.7
    assert (expr1ac._expand_partial_derivative() ==
            PartialDerivative(A(i), tau) +
            PartialDerivative(B(i), tau) +
            PartialDerivative(C(i), tau))

    # check sum rule for D(tensor, D(j))
    expr1ba = PartialDerivative(A(i), D(j))

    assert expr1ba._expand_partial_derivative() ==\
        PartialDerivative(A(i), D(j))
    expr1bb = PartialDerivative(A(i) + B(i), D(j))

    # This fails in Python 2.7
    assert (expr1bb._expand_partial_derivative() ==
            PartialDerivative(A(i), D(j)) +
            PartialDerivative(B(i), D(j)))

    expr1bc = PartialDerivative(A(i) + B(i) + C(i), D(j))
    assert expr1bc._expand_partial_derivative() ==\
        PartialDerivative(A(i), D(j))\
        + PartialDerivative(B(i), D(j))\
        + PartialDerivative(C(i), D(j))

    # check sum rule for D(tensor, H(j, k))
    expr1ca = PartialDerivative(A(i), H(j, k))
    assert expr1ca._expand_partial_derivative() ==\
        PartialDerivative(A(i), H(j, k))
    expr1cb = PartialDerivative(A(i) + B(i), H(j, k))
    assert (expr1cb._expand_partial_derivative() ==
            PartialDerivative(A(i), H(j, k))
            + PartialDerivative(B(i), H(j, k)))
    expr1cc = PartialDerivative(A(i) + B(i) + C(i), H(j, k))
    assert (expr1cc._expand_partial_derivative() ==
            PartialDerivative(A(i), H(j, k))
            + PartialDerivative(B(i), H(j, k))
            + PartialDerivative(C(i), H(j, k)))

    # check sum rule for D(D(tensor, D(j)), H(k, m))
    expr1da = PartialDerivative(A(i), (D(j), H(k, m)))
    assert expr1da._expand_partial_derivative() ==\
        PartialDerivative(A(i), (D(j), H(k, m)))
    expr1db = PartialDerivative(A(i) + B(i), (D(j), H(k, m)))
    assert expr1db._expand_partial_derivative() ==\
        PartialDerivative(A(i), (D(j), H(k, m)))\
        + PartialDerivative(B(i), (D(j), H(k, m)))
    expr1dc = PartialDerivative(A(i) + B(i) + C(i), (D(j), H(k, m)))
    assert expr1dc._expand_partial_derivative() ==\
        PartialDerivative(A(i), (D(j), H(k, m)))\
        + PartialDerivative(B(i), (D(j), H(k, m)))\
        + PartialDerivative(C(i), (D(j), H(k, m)))


def test_expand_partial_derivative_constant_factor_rule():
    for count in range(10):
        pos_random_int1 = sympify(randint(0, 1000))
        pos_random_int2 = sympify(randint(0, 1000))
        neg_random_int = sympify(randint(-1000, -1))

        c1 = Rational(pos_random_int1, pos_random_int2)
        c2 = Rational(neg_random_int, pos_random_int2)
        c3 = Rational(pos_random_int1, neg_random_int)

        expr2a = PartialDerivative(pos_random_int1*A(i), D(j))
        assert expr2a._expand_partial_derivative() ==\
            pos_random_int1*PartialDerivative(A(i), D(j))

        expr2b = PartialDerivative(neg_random_int*A(i), D(j))
        assert expr2b._expand_partial_derivative() ==\
            neg_random_int*PartialDerivative(A(i), D(j))

        expr2ca = PartialDerivative(c1*A(i), D(j))
        assert expr2ca._expand_partial_derivative() ==\
            c1*PartialDerivative(A(i), D(j))

        expr2cb = PartialDerivative(c2*A(i), D(j))
        assert expr2cb._expand_partial_derivative() ==\
            c2*PartialDerivative(A(i), D(j))

        expr2cc = PartialDerivative(c3*A(i), D(j))
        assert expr2cc._expand_partial_derivative() ==\
            c3*PartialDerivative(A(i), D(j))


@XFAIL
def test_expand_partial_derivative_full_linearity():
    for count in range(10):
        pos_random_int1 = sympify(randint(0, 1000))
        pos_random_int2 = sympify(randint(0, 1000))
        neg_random_int = sympify(randint(-1000, -1))

        c1 = Rational(pos_random_int1, pos_random_int2)
        c2 = Rational(neg_random_int, pos_random_int2)
        c3 = Rational(pos_random_int1, neg_random_int)

        # check full linearity

        expr3a = PartialDerivative(pos_random_int1*A(i) + pos_random_int2*B(i), D(j))
        assert expr3a._expand_partial_derivative() ==\
            pos_random_int1*PartialDerivative(A(i), D(j))\
            + pos_random_int2*PartialDerivative(B(i), D(j))

        expr3b = PartialDerivative(pos_random_int1*A(i) + neg_random_int*B(i), D(j))
        assert expr3b._expand_partial_derivative() ==\
            pos_random_int1*PartialDerivative(A(i), D(j))\
            + neg_random_int*PartialDerivative(B(i), D(j))

        expr3c = PartialDerivative(neg_random_int*A(i) + pos_random_int2*B(i), D(j))
        assert expr3c._expand_partial_derivative() ==\
            neg_random_int*PartialDerivative(A(i), D(j))\
            + pos_random_int2*PartialDerivative(B(i), D(j))

        expr3d = PartialDerivative(c1*A(i) + c2*B(i), D(j))
        assert expr3d._expand_partial_derivative() ==\
            c1*PartialDerivative(A(i), D(j))\
            + c2*PartialDerivative(B(i), D(j))

        expr3e = PartialDerivative(c2*A(i) + c1*B(i), D(j))
        assert expr3e._expand_partial_derivative() ==\
            c2*PartialDerivative(A(i), D(j))\
            + c1*PartialDerivative(B(i), D(j))

        expr3f = PartialDerivative(c2*A(i) + c3*B(i), D(j))
        assert expr3f._expand_partial_derivative() ==\
            c2*PartialDerivative(A(i), D(j))\
            + c3*PartialDerivative(B(i), D(j))

        expr3g = PartialDerivative(c3*A(i) + c2*B(i), D(j))
        assert expr3g._expand_partial_derivative() ==\
            c3*PartialDerivative(A(i), D(j))\
            + c2*PartialDerivative(B(i), D(j))

        expr3h = PartialDerivative(c3*A(i) + c1*B(i), D(j))
        assert expr3h._expand_partial_derivative() ==\
            c3*PartialDerivative(A(i), D(j))\
            + c1*PartialDerivative(B(i), D(j))

        expr3i = PartialDerivative(c1*A(i) + c3*B(i), D(j))
        assert expr3i._expand_partial_derivative() ==\
            c1*PartialDerivative(A(i), D(j))\
            + c3*PartialDerivative(B(i), D(j))


@XFAIL
def test_expand_partial_derivative_product_rule():
    # check product rule
    expr4a = PartialDerivative(A(i)*B(j), D(k))
    assert expr4a._expand_partial_derivative() ==\
        A(i)*PartialDerivative(B(j), D(k))\
        + PartialDerivative(A(i), D(k))*B(j)

    expr4b = PartialDerivative(A(i)*B(j)*C(k), D(m))
    assert expr4b._expand_partial_derivative() ==\
        PartialDerivative(A(i), D(m))*B(j)*C(k)\
        + A(i)*PartialDerivative(B(j), D(m))*C(k)\
        + A(i)*B(j)*PartialDerivative(C(k), D(m))

    expr4c = PartialDerivative(A(i)*B(j), C(k), D(m))
    assert expr4c._expand_partial_derivative() ==\
        PartialDerivative(A(i), C(k), D(m))*B(j)\
        + PartialDerivative(A(i), D(m))*PartialDerivative(B(j), C(k))\
        + PartialDerivative(A(i), C(k))*PartialDerivative(B(j), D(m))\
        + A(i)*PartialDerivative(B(j), C(k), D(m))

# this is maybe canon_bp()
#def test_expand_partial_derivative_commutation_higher_derivatives():
#    # check commutation of derivatives

def test_eval_partial_derivative():
    pass
=======
    expr = A(i)*(B(j)*PartialDerivative(C(-j), D(i)) + C(j)*PartialDerivative(D(-j), B(i)))
    assert expr.get_indices() == [L_0, L_1, -L_1, -L_0]
    assert expr.get_free_indices() == []

    expr = A(i)*PartialDerivative(C(-j), D(i))
    assert expr.get_indices() == [L_0, -j, -L_0]
    assert expr.get_free_indices() == [-j]
>>>>>>> 5b87eacf
<|MERGE_RESOLUTION|>--- conflicted
+++ resolved
@@ -124,7 +124,14 @@
     assert expr.get_indices() == [L_0, -L_0, L_1, -L_1]
     assert expr.get_free_indices() == []
 
-<<<<<<< HEAD
+    expr = A(i)*(B(j)*PartialDerivative(C(-j), D(i)) + C(j)*PartialDerivative(D(-j), B(i)))
+    assert expr.get_indices() == [L_0, L_1, -L_1, -L_0]
+    assert expr.get_free_indices() == []
+
+    expr = A(i)*PartialDerivative(C(-j), D(i))
+    assert expr.get_indices() == [L_0, -j, -L_0]
+    assert expr.get_free_indices() == [-j]
+
 
 @XFAIL
 def test_expand_partial_derivative_sum_rule():
@@ -314,13 +321,4 @@
 #    # check commutation of derivatives
 
 def test_eval_partial_derivative():
-    pass
-=======
-    expr = A(i)*(B(j)*PartialDerivative(C(-j), D(i)) + C(j)*PartialDerivative(D(-j), B(i)))
-    assert expr.get_indices() == [L_0, L_1, -L_1, -L_0]
-    assert expr.get_free_indices() == []
-
-    expr = A(i)*PartialDerivative(C(-j), D(i))
-    assert expr.get_indices() == [L_0, -j, -L_0]
-    assert expr.get_free_indices() == [-j]
->>>>>>> 5b87eacf
+    pass