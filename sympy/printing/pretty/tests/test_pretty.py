--- conflicted
+++ resolved
@@ -3804,7 +3804,6 @@
     assert pretty(Pow(x, (1/pi))) == 'pi___\n\\/ x '
 
 
-<<<<<<< HEAD
 def test_issue_3260():
     assert pretty(Integral(x**2, x)**2) == \
 """\
@@ -3824,7 +3823,8 @@
 ⎜⎮ x  dx⎟ \n\
 ⎝⌡      ⎠ \
 """
-=======
+
+
 def test_issue_3640():
     ascii_str = \
 """\
@@ -3842,7 +3842,6 @@
 """
     assert pretty(1/sqrt(x)) == ascii_str
     assert upretty(1/sqrt(x)) == ucode_str
->>>>>>> 37f7c257
 
 
 def test_complicated_symbol_unchanged():
