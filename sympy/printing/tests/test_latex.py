--- conflicted
+++ resolved
@@ -16,11 +16,7 @@
     elliptic_e, elliptic_pi, cos, tan, Wild, true, false, Equivalent, Not,
     Contains, divisor_sigma, SymmetricDifference, SeqPer, SeqFormula,
     SeqAdd, SeqMul, fourier_series, pi, ConditionSet, ComplexRegion, fps,
-<<<<<<< HEAD
-    AccumBounds, reduced_totient, SingularityFunction)
-=======
-    AccumBounds, reduced_totient, primenu, primeomega)
->>>>>>> 040151ce
+    AccumBounds, reduced_totient, primenu, primeomega, SingularityFunction)
 
 
 from sympy.ntheory.factor_ import udivisor_sigma
