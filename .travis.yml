language: python
sudo: false
env:
  matrix:
  - TEST_DOCTESTS="true" FASTCACHE="false" TEST_SETUP="true"
  - SPLIT="1/4" TEST_SYMPY="true"
  - SPLIT="2/4" TEST_SYMPY="true"
  - SPLIT="3/4" TEST_SYMPY="true"
  - SPLIT="4/4" TEST_SYMPY="true"
  global:
    - secure: "YIEZal9EBTL+fg2YmoZoS8Bvt3eAVUOZjb38CtqpzR2CCSXWoUk35KG23m2NknlY1iKfYJyt7XWBszT/VKOQEbWQq7PIakV4vIByrWacgBxy1x3WC+rZoW7TX+JJiL+y942qIYbMoNMMB8xFpE5RDLSjSecMpFhJJXoafVTvju8="
dist: trusty

python:
  - 2.7
  - 3.4
  - 3.5
  - 3.6

matrix:
  include:
    - python: 2.7
      env:
        - TEST_ASCII="true"
        # space separated list of optional dependencies(conda packages) to install and test
        # autowrap installs libgfortran libgcc gcc cython
        - TEST_OPT_DEPENDENCY="numpy scipy gmpy2 matplotlib=2.1.0 theano llvmlite autowrap python-symengine=0.3.* tensorflow numexpr ipython"
      addons:
        apt:
          packages:
            # for theano
            - libatlas-dev
            - libatlas-base-dev
            - liblapack-dev
            - gfortran
    - python: 3.6
      env:
        - TEST_ASCII="true"
        - TEST_OPT_DEPENDENCY="numpy scipy gmpy2 matplotlib=2.1.0 theano llvmlite autowrap python-symengine=0.3.* tensorflow numexpr ipython"
      addons:
        apt:
          packages:
            # for theano
            - libatlas-dev
            - libatlas-base-dev
            - liblapack-dev
            - gfortran
            - python-scipy

    - python: 3.6
      env:
        - TEST_SPHINX="true"
        - FASTCACHE="false"
      addons:
        apt:
          packages:
            - graphviz
            - inkscape
            - texlive
            - texlive-xetex
            - texlive-fonts-recommended
            - texlive-latex-extra
            - latexmk
            - lmodern
            - librsvg2-bin
            - imagemagick
            - docbook2x

    - python: 2.7
      env:
        - TEST_SLOW="true"
        - SPLIT="1/3"
    - python: 2.7
      env:
        - TEST_SLOW="true"
        - SPLIT="2/3"
    - python: 2.7
      env:
        - TEST_SLOW="true"
        - SPLIT="3/3"
    - python: 3.6
      env:
        - TEST_SLOW="true"
        - SPLIT="1/3"
    - python: 3.6
      env:
        - TEST_SLOW="true"
        - SPLIT="2/3"
    - python: 3.6
      env:
        - TEST_SLOW="true"
        - SPLIT="3/3"

    # Everything here and below is in the allow_failures. The need to be
    # duplicated here and in that section below.
    - python: 3.5 # Dummy value
      env:
        - TEST_SAGE="true"
        - FASTCACHE="false"
      sudo: true

    - python: "pypy"
      env:
        - TEST_DOCTESTS="true"
        - FASTCACHE="false"
        - TEST_SETUP="true"
      addons:
        apt:
          sources:
            - pypy
          packages:
            - pypy
    - python: "pypy"
      env:
        - TEST_SYMPY="true"
        - SPLIT="1/4"
        - FASTCACHE="false"
      addons:
        apt:
          sources:
            - pypy
          packages:
            - pypy
    - python: "pypy"
      env:
        - TEST_SYMPY="true"
        - SPLIT="2/4"
        - FASTCACHE="false"
      addons:
        apt:
          sources:
            - pypy
          packages:
            - pypy
    - python: "pypy"
      env:
        - TEST_SYMPY="true"
        - SPLIT="3/4"
        - FASTCACHE="false"
      addons:
        apt:
          sources:
            - pypy
          packages:
            - pypy
    - python: "pypy"
      env:
        - TEST_SYMPY="true"
        - SPLIT="4/4"
        - FASTCACHE="false"
      addons:
        apt:
          sources:
            - pypy
          packages:
            - pypy

  allow_failures:
    # The apt installation of sage fails sometimes
    - python: 3.5 # Dummy value
      env:
        - TEST_SAGE="true"
        - FASTCACHE="false"
      sudo: true
    # PyPy randomly fails because of some PyPy bugs (Fatal RPython error: AssertionError)
    - python: "pypy"
      env:
        - TEST_DOCTESTS="true"
        - FASTCACHE="false"
        - TEST_SETUP="true"
      addons:
        apt:
          sources:
            - pypy
          packages:
            - pypy
    - python: "pypy"
      env:
        - TEST_SYMPY="true"
        - SPLIT="1/4"
        - FASTCACHE="false"
      addons:
        apt:
          sources:
            - pypy
          packages:
            - pypy
    - python: "pypy"
      env:
        - TEST_SYMPY="true"
        - SPLIT="2/4"
        - FASTCACHE="false"
      addons:
        apt:
          sources:
            - pypy
          packages:
            - pypy
    - python: "pypy"
      env:
        - TEST_SYMPY="true"
        - SPLIT="3/4"
        - FASTCACHE="false"
      addons:
        apt:
          sources:
            - pypy
          packages:
            - pypy
    - python: "pypy"
      env:
        - TEST_SYMPY="true"
        - SPLIT="4/4"
        - FASTCACHE="false"
      addons:
        apt:
          sources:
            - pypy
          packages:
            - pypy

before_install:
  - python -c "import fcntl; fcntl.fcntl(1, fcntl.F_SETFL, 0)"
  - if [[ "${FASTCACHE}" != "false" ]]; then
      pip install fastcache;
    fi
  - if [[ "${TEST_SPHINX}" == "true" ]]; then
      pip install "sphinx" "docutils" doctr;
    fi
  - |
    if [[ "${TEST_OPT_DEPENDENCY}" ]]; then
    # We do this conditionally because it saves us some downloading if the
    # version is the same.
        if [[ "$TRAVIS_PYTHON_VERSION" == "2.7" ]]; then
          wget https://repo.continuum.io/miniconda/Miniconda-latest-Linux-x86_64.sh -q -O miniconda.sh;
        else
          wget https://repo.continuum.io/miniconda/Miniconda3-latest-Linux-x86_64.sh -q -O miniconda.sh;
        fi
        bash miniconda.sh -b -p $HOME/miniconda;
        export PATH="$HOME/miniconda/bin:$PATH";
        hash -r;
        conda config --set always_yes yes --set changeps1 no;
        conda update -q conda;
        conda config --prepend channels conda-forge --prepend channels symengine/label/dev;
        conda info -a;
        conda create -q -n test-environment python=$TRAVIS_PYTHON_VERSION pip ${TEST_OPT_DEPENDENCY/autowrap/libgfortran libgcc gcc cython};
        source activate test-environment;
<<<<<<< HEAD
    fi
  - if [[ "${TEST_GMPY}" == "true" ]]; then
        conda install gmpy2 -c conda-forge;
    fi
  - if [[ "${TEST_SYMENGINE}" == "true" ]]; then
        conda config --add channels conda-forge;
        conda config --add channels symengine/label/dev;
        conda install python-symengine=0.3.*;
    fi
  - |
    if [[ "${TEST_THEANO}" == "true" ]]; then
        # this assumes TEST_THEANO runs in the same build as TEST_MATPLOTLIB
        conda install theano;
    fi
  - |
    if [[ "${TEST_AUTOWRAP}" == "true" ]]; then
        # this assumes TEST_AUTOWRAP runs in the same build as TEST_MATPLOTLIB
        conda install libgfortran libgcc gcc cython gfortran;
        pip install wurlitzer  # package for capturing C level output (tests for stdin/stderr)
    fi
  - |
    if [[ "${TEST_TENSORFLOW}" == "true" ]]; then
      pip install mpmath;
      if [[ "$TRAVIS_PYTHON_VERSION" == "2.7" ]]; then
        pip install https://storage.googleapis.com/tensorflow/linux/cpu/tensorflow-0.9.0-cp27-none-linux_x86_64.whl;
      elif [[ "$TRAVIS_PYTHON_VERSION" == "3.4" ]]; then
        pip install https://storage.googleapis.com/tensorflow/linux/cpu/tensorflow-0.9.0-cp34-cp34m-linux_x86_64.whl;
      elif [[ "$TRAVIS_PYTHON_VERSION" == "3.5" ]]; then
        pip install https://storage.googleapis.com/tensorflow/linux/cpu/tensorflow-0.9.0-cp35-cp35m-linux_x86_64.whl;
      fi
=======
    elif [ "$TRAVIS_PYTHON_VERSION" != "pypy" ]; then
        pip list --format=legacy | grep "numpy" && pip uninstall -y numpy;
>>>>>>> 1090d5e3
    fi
  - if [[ "${TEST_SAGE}" == "true" ]]; then
      sudo apt-add-repository -y ppa:aims/sagemath;
      sudo apt-get update;
      sudo apt-get install -y sagemath-upstream-binary;
    fi
  - if [[ "$TRAVIS_PYTHON_VERSION" == "3.6" ]]; then
      pip install matchpy;
    fi
install:
  # If a command fails, fail the build.
  - set -e
  - if [ "$TRAVIS_PYTHON_VERSION" = "pypy" ];
      then virtualenv -p /usr/bin/pypy ~/.venv;
           . ~/.venv/bin/activate;
    fi
  # -We:invalid makes invalid escape sequences error in Python 3.6. See
  # -#12028.
  - |
    if [[ "${TEST_SAGE}" != "true" ]]; then
      pip install mpmath;
      if [[ "${TEST_SETUP}" == "true" ]]; then
      # The install cycle below is to test installation on systems without setuptools.
        pip uninstall -y setuptools;
        python -We:invalid setup.py install;
        pip uninstall -y sympy;
        pip install --upgrade setuptools;
      fi
      python -We:invalid -m compileall -f sympy/;
      python -We:invalid setup.py install;
      pip list --format=columns;
    fi
script:
  # Don't run doctr if the build fails
  - set -e
  - bin/test_travis.sh
  - if [[ "${TEST_SPHINX}" == "true" ]]; then
        doctr deploy dev --deploy-repo sympy/sympy_doc --command './generate_indexes.py';
    fi
notifications:
  email: false<|MERGE_RESOLUTION|>--- conflicted
+++ resolved
@@ -243,43 +243,11 @@
         conda update -q conda;
         conda config --prepend channels conda-forge --prepend channels symengine/label/dev;
         conda info -a;
-        conda create -q -n test-environment python=$TRAVIS_PYTHON_VERSION pip ${TEST_OPT_DEPENDENCY/autowrap/libgfortran libgcc gcc cython};
+        conda create -q -n test-environment python=$TRAVIS_PYTHON_VERSION pip ${TEST_OPT_DEPENDENCY/autowrap/libgfortran libgcc gcc cython gfortran};
+        pip install wurlitzer;  # package for capturing C level output (tests for stdin/stderr)
         source activate test-environment;
-<<<<<<< HEAD
-    fi
-  - if [[ "${TEST_GMPY}" == "true" ]]; then
-        conda install gmpy2 -c conda-forge;
-    fi
-  - if [[ "${TEST_SYMENGINE}" == "true" ]]; then
-        conda config --add channels conda-forge;
-        conda config --add channels symengine/label/dev;
-        conda install python-symengine=0.3.*;
-    fi
-  - |
-    if [[ "${TEST_THEANO}" == "true" ]]; then
-        # this assumes TEST_THEANO runs in the same build as TEST_MATPLOTLIB
-        conda install theano;
-    fi
-  - |
-    if [[ "${TEST_AUTOWRAP}" == "true" ]]; then
-        # this assumes TEST_AUTOWRAP runs in the same build as TEST_MATPLOTLIB
-        conda install libgfortran libgcc gcc cython gfortran;
-        pip install wurlitzer  # package for capturing C level output (tests for stdin/stderr)
-    fi
-  - |
-    if [[ "${TEST_TENSORFLOW}" == "true" ]]; then
-      pip install mpmath;
-      if [[ "$TRAVIS_PYTHON_VERSION" == "2.7" ]]; then
-        pip install https://storage.googleapis.com/tensorflow/linux/cpu/tensorflow-0.9.0-cp27-none-linux_x86_64.whl;
-      elif [[ "$TRAVIS_PYTHON_VERSION" == "3.4" ]]; then
-        pip install https://storage.googleapis.com/tensorflow/linux/cpu/tensorflow-0.9.0-cp34-cp34m-linux_x86_64.whl;
-      elif [[ "$TRAVIS_PYTHON_VERSION" == "3.5" ]]; then
-        pip install https://storage.googleapis.com/tensorflow/linux/cpu/tensorflow-0.9.0-cp35-cp35m-linux_x86_64.whl;
-      fi
-=======
     elif [ "$TRAVIS_PYTHON_VERSION" != "pypy" ]; then
         pip list --format=legacy | grep "numpy" && pip uninstall -y numpy;
->>>>>>> 1090d5e3
     fi
   - if [[ "${TEST_SAGE}" == "true" ]]; then
       sudo apt-add-repository -y ppa:aims/sagemath;
