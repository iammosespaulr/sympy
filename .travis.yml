language: python
sudo: false
stages:
- quality
- baseline
- test
env:
  matrix:
  - SPLIT="1/2" TEST_SYMPY="true"
  - SPLIT="2/2" TEST_SYMPY="true"
  - TEST_DOCTESTS="true" FASTCACHE="false" TEST_SETUP="true"
  global:
    - secure: "YIEZal9EBTL+fg2YmoZoS8Bvt3eAVUOZjb38CtqpzR2CCSXWoUk35KG23m2NknlY1iKfYJyt7XWBszT/VKOQEbWQq7PIakV4vIByrWacgBxy1x3WC+rZoW7TX+JJiL+y942qIYbMoNMMB8xFpE5RDLSjSecMpFhJJXoafVTvju8="
dist: trusty

python:
  - 2.7
  - 3.5

matrix:
  include:
    - stage: quality
      python: 3.7
      dist: xenial
      sudo: true
      script: bin/test quality
      env:

    - stage: baseline
      python: 3.7
      dist: xenial
      sudo: true
      env:
        - TEST_DOCTESTS="true" FASTCACHE="false" TEST_SETUP="true"
    - python: 3.7
      dist: xenial
      sudo: true
      env:
        - SPLIT="1/2" TEST_SYMPY="true"
    - python: 3.7
      dist: xenial
      sudo: true
      env:
        - SPLIT="2/2" TEST_SYMPY="true"

    - stage: test
      python: 3.8-dev
      dist: xenial
      sudo: true
      env:
        - TEST_DOCTESTS="true" FASTCACHE="false" TEST_SETUP="true"
    - python: 3.8-dev
      dist: xenial
      sudo: true
      env:
        - SPLIT="1/2" TEST_SYMPY="true"
    - python: 3.8-dev
      dist: xenial
      sudo: true
      env:
        - SPLIT="2/2" TEST_SYMPY="true"
    - python: 2.7
      env:
<<<<<<< HEAD
        - TEST_ASCII="true"
        # space separated list of optional dependencies(conda packages) to install and test
        - TEST_OPT_DEPENDENCY="numpy scipy gmpy2 matplotlib>=2.2 theano llvmlite autowrap cython wurlitzer python-symengine=0.3.* tensorflow numexpr ipython antlr-python-runtime>=4.7,<4.8 antlr>=4.7,<4.8 cloudpickle python=2.7 pyglet"
=======
        - TEST_GMPY="true" TEST_MATPLOTLIB="true" TEST_PYCOSAT="true"
>>>>>>> 9de745c4
      addons:
        apt:
          packages:
            # for theano
            - libatlas-dev
            - libatlas-base-dev
            - liblapack-dev
            - gfortran
    - python: 3.6
      # This is actually 3.7 (once all the dependencies support it). We use
      # python: 3.6 here because 3.7 requires the slower xenial/sudo: true container,
      # and we aren't actually using the Travis Python anyway.
      env:
<<<<<<< HEAD
        - TEST_ASCII="true"
        - TEST_OPT_DEPENDENCY="numpy scipy gmpy2 matplotlib theano llvmlite autowrap cython wurlitzer python-symengine=0.3.* tensorflow numexpr ipython antlr-python-runtime>=4.7,<4.8 antlr>=4.7,<4.8 cloudpickle pyglet"
        - TEST_SAGE="true"
=======
        - TEST_GMPY="true" TEST_MATPLOTLIB="true" TEST_PYCOSAT="true"
>>>>>>> 9de745c4
      addons:
        apt:
          packages:
            # for theano
            - libatlas-dev
            - libatlas-base-dev
            - liblapack-dev
            - gfortran
            - python-scipy

    - python: 3.7
      dist: xenial
      sudo: true
      env:
        - TEST_SPHINX="true"
        - FASTCACHE="false"
      addons:
        apt:
          packages:
            - graphviz
            - inkscape
            - texlive
            - texlive-xetex
            - texlive-fonts-recommended
            - texlive-latex-extra
            - latexmk
            - lmodern
            - librsvg2-bin
            - imagemagick
            - docbook2x

    - python: 2.7
      env:
        - TEST_SLOW="true"
        - SPLIT="1/2"
    - python: 2.7
      env:
        - TEST_SLOW="true"
        - SPLIT="2/2"
    - python: 3.7
      dist: xenial
      sudo: true
      env:
        - TEST_SLOW="true"
        - SPLIT="1/2"
    - python: 3.7
      dist: xenial
      sudo: true
      env:
        - TEST_SLOW="true"
        - SPLIT="2/2"

    # Code coverage tests
    - python: 3.6
      dist: xenial
      sudo: true
      env:
        - TEST_SYMPY="true"
        - TEST_COVERAGE="true"
        - SPLIT="1/4"
    - python: 3.6
      dist: xenial
      sudo: true
      env:
        - TEST_SYMPY="true"
        - TEST_COVERAGE="true"
        - SPLIT="2/4"
    - python: 3.6
      dist: xenial
      sudo: true
      env:
        - TEST_SYMPY="true"
        - TEST_COVERAGE="true"
        - SPLIT="3/4"
    - python: 3.6
      dist: xenial
      sudo: true
      env:
        - TEST_SYMPY="true"
        - TEST_COVERAGE="true"
        - SPLIT="4/4"

    # Everything here and below is in the allow_failures. The need to be
    # duplicated here and in that section below.
    - python: "pypy"
      env:
        - TEST_DOCTESTS="true"
        - FASTCACHE="false"
      addons:
        apt:
          sources:
            - pypy
          packages:
            - pypy
    - python: "pypy"
      env:
        - TEST_SYMPY="true"
        - SPLIT="1/2"
        - FASTCACHE="false"
      addons:
        apt:
          sources:
            - pypy
          packages:
            - pypy
    - python: "pypy"
      env:
        - TEST_SYMPY="true"
        - SPLIT="2/2"
        - FASTCACHE="false"
      addons:
        apt:
          sources:
            - pypy
          packages:
            - pypy

  fast_finish: true

  allow_failures:
    # PyPy randomly fails because of some PyPy bugs (Fatal RPython error: AssertionError)
    - python: "pypy"
      env:
        - TEST_DOCTESTS="true"
        - FASTCACHE="false"
      addons:
        apt:
          sources:
            - pypy
          packages:
            - pypy
    - python: "pypy"
      env:
        - TEST_SYMPY="true"
        - SPLIT="1/2"
        - FASTCACHE="false"
      addons:
        apt:
          sources:
            - pypy
          packages:
            - pypy
    - python: "pypy"
      env:
        - TEST_SYMPY="true"
        - SPLIT="2/2"
        - FASTCACHE="false"
      addons:
        apt:
          sources:
            - pypy
          packages:
            - pypy

before_install:
  - set -e
  - python -c "import fcntl; fcntl.fcntl(1, fcntl.F_SETFL, 0)"
  - if [[ "${FASTCACHE}" != "false" ]]; then
      pip install fastcache;
    fi
  - if [[ "${TEST_COVERAGE}" == "true" ]]; then
      pip install coverage;
      coverage debug sys;
    fi
  - if [ "$TRAVIS_PYTHON_VERSION" == "3.8-dev" ]; then
        pip uninstall -y Cython;
    fi
  - |
    if [[ -n "${TEST_OPT_DEPENDENCY}" ]]; then
    # We do this conditionally because it saves us some downloading if the
    # version is the same.
        deactivate; # Deactivate the Travis virtualenv
        if [[ "$TRAVIS_PYTHON_VERSION" == "2.7" ]]; then
          wget https://repo.continuum.io/miniconda/Miniconda2-latest-Linux-x86_64.sh -q -O miniconda.sh;
        else
          wget https://repo.continuum.io/miniconda/Miniconda3-latest-Linux-x86_64.sh -q -O miniconda.sh;
        fi
        bash miniconda.sh -b -p $HOME/miniconda;
        export PATH="$HOME/miniconda/bin:$PATH";
        hash -r;
        conda config --set always_yes yes --set changeps1 no;
        conda update -q conda;
        conda config --prepend channels conda-forge --prepend channels symengine/label/dev;

        conda info -a;
        conda create -q -n test-environment ${TEST_OPT_DEPENDENCY};
        source activate test-environment;
        export CPATH=$CONDA_PREFIX/include;
        export LIBRARY_PATH=$CONDA_PREFIX/lib;
        export LD_LIBRARY_PATH=$CONDA_PREFIX/lib;
        export SYMPY_STRICT_COMPILER_CHECKS=1;
        conda clean --all;
        if [[ "$TEST_SAGE" == "true" ]]; then
            # Use a separate environment because sage downgrades matplotlib
            conda create -c conda-forge/label/cf201901 -n sage sagelib mpmath "ipython>=5.5.0,<6";
            conda clean --all;
        fi
        if [[ "$TRAVIS_PYTHON_VERSION" == "3.6" ]]; then
            conda install matchpy;
        fi
    elif [ "$TRAVIS_PYTHON_VERSION" != "pypy" ]; then
        pip list | grep "numpy" && pip uninstall -y numpy;
    fi
  - if [[ "${TEST_SPHINX}" == "true" ]]; then
      pip install "sphinx" "docutils" doctr matplotlib;
    fi
<<<<<<< HEAD

=======
  - if [[ "${TEST_PYCOSAT}" == "true" ]]; then
      pip install "pycosat==0.6.1";
    fi
>>>>>>> 9de745c4
install:
  # If a command fails, fail the build.
  - set -e
  - if [ "$TRAVIS_PYTHON_VERSION" = "pypy" ];
      then virtualenv -p /usr/bin/pypy ~/.venv;
           . ~/.venv/bin/activate;
    fi
  # Once https://github.com/fredrik-johansson/mpmath/pull/403 is in a released
  # version of mpmath remove this line.
  - pip install mpmath
  # -We:invalid makes invalid escape sequences error in Python 3.6. See
  # -#12028.
  # SyntaxWarning flag for catching errors in Python3.8
  # Issue -  #16973. -We:invalid can be dropped from 3.8 onwards, but
  # it needs to be there for earlier versions.
  - |
    if [[ "${TEST_SETUP}" == "true" ]]; then
      # The install cycle below is to test installation on systems without
      # setuptools.
      virtualenv ~/.venv-no-setuptools;
      ~/.venv-no-setuptools/bin/pip install mpmath;
      ~/.venv-no-setuptools/bin/pip uninstall -y setuptools;
      ~/.venv-no-setuptools/bin/python -We:invalid setup.py -q install;
    fi
    python -We:invalid -We::SyntaxWarning -m compileall -f -q sympy/;
    python -We:invalid setup.py -q install;
    pip list --format=columns;

script:
  # Don't run doctr if the build fails
  - set -e
  - bin/test_travis.sh
  - if [[ "${TEST_SPHINX}" == "true" ]]; then
        doctr deploy dev --deploy-repo sympy/sympy_doc --command './generate_indexes.py';
    fi
  - if [[ "${TEST_COVERAGE}" == "true" ]]; then
        bash <(curl -s https://codecov.io/bash) || echo "Codecov did not collect coverage reports";
    fi
notifications:
  email: false<|MERGE_RESOLUTION|>--- conflicted
+++ resolved
@@ -61,13 +61,9 @@
         - SPLIT="2/2" TEST_SYMPY="true"
     - python: 2.7
       env:
-<<<<<<< HEAD
         - TEST_ASCII="true"
         # space separated list of optional dependencies(conda packages) to install and test
-        - TEST_OPT_DEPENDENCY="numpy scipy gmpy2 matplotlib>=2.2 theano llvmlite autowrap cython wurlitzer python-symengine=0.3.* tensorflow numexpr ipython antlr-python-runtime>=4.7,<4.8 antlr>=4.7,<4.8 cloudpickle python=2.7 pyglet"
-=======
-        - TEST_GMPY="true" TEST_MATPLOTLIB="true" TEST_PYCOSAT="true"
->>>>>>> 9de745c4
+        - TEST_OPT_DEPENDENCY="numpy scipy gmpy2 matplotlib>=2.2 theano llvmlite autowrap cython wurlitzer python-symengine=0.3.* tensorflow numexpr ipython antlr-python-runtime>=4.7,<4.8 antlr>=4.7,<4.8 cloudpickle python=2.7 pyglet pycosat"
       addons:
         apt:
           packages:
@@ -81,13 +77,9 @@
       # python: 3.6 here because 3.7 requires the slower xenial/sudo: true container,
       # and we aren't actually using the Travis Python anyway.
       env:
-<<<<<<< HEAD
         - TEST_ASCII="true"
-        - TEST_OPT_DEPENDENCY="numpy scipy gmpy2 matplotlib theano llvmlite autowrap cython wurlitzer python-symengine=0.3.* tensorflow numexpr ipython antlr-python-runtime>=4.7,<4.8 antlr>=4.7,<4.8 cloudpickle pyglet"
+        - TEST_OPT_DEPENDENCY="numpy scipy gmpy2 matplotlib theano llvmlite autowrap cython wurlitzer python-symengine=0.3.* tensorflow numexpr ipython antlr-python-runtime>=4.7,<4.8 antlr>=4.7,<4.8 cloudpickle pyglet pycosat"
         - TEST_SAGE="true"
-=======
-        - TEST_GMPY="true" TEST_MATPLOTLIB="true" TEST_PYCOSAT="true"
->>>>>>> 9de745c4
       addons:
         apt:
           packages:
@@ -294,13 +286,7 @@
   - if [[ "${TEST_SPHINX}" == "true" ]]; then
       pip install "sphinx" "docutils" doctr matplotlib;
     fi
-<<<<<<< HEAD
-
-=======
-  - if [[ "${TEST_PYCOSAT}" == "true" ]]; then
-      pip install "pycosat==0.6.1";
-    fi
->>>>>>> 9de745c4
+
 install:
   # If a command fails, fail the build.
   - set -e
